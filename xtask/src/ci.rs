use std::{collections::BTreeMap, env, path::PathBuf};

use clap::{Args, Subcommand};
use serde::Deserialize;
use xshell::{cmd, Shell};

use crate::{build_docs, DenyWarnings, Result};

#[derive(Args)]
pub struct CiArgs {
    #[clap(subcommand)]
    cmd: Option<CiCommand>,
}

#[derive(Subcommand)]
enum CiCommand {
    /// Check style
    Style,
    /// Check for typos
    Typos,
    /// Check clippy lints
    Clippy,
    /// Check documentation
    Docs,
    /// Run default tests
    Test,
    /// Run tests with a specific feature set
    TestFeatures {
        #[clap(subcommand)]
        cmd: Option<FeatureSet>,
    },
    /// Run tests for the appservice crate
    TestAppservice,
    /// Run checks for the wasm target
    Wasm {
        #[clap(subcommand)]
        cmd: Option<WasmFeatureSet>,
    },
    /// Run wasm-pack tests
    WasmPack {
        #[clap(subcommand)]
        cmd: Option<WasmFeatureSet>,
    },
    /// Run tests for the different crypto crate features
    TestCrypto,
}

#[derive(Subcommand, PartialEq, Eq, PartialOrd, Ord)]
enum FeatureSet {
    Default,
    NoEncryption,
    NoSled,
    NoEncryptionAndSled,
    SledCryptostore,
    RustlsTls,
    Markdown,
    Socks,
    SsoLogin,
}

#[derive(Subcommand, PartialEq, Eq, PartialOrd, Ord)]
#[allow(clippy::enum_variant_names)]
enum WasmFeatureSet {
    MatrixSdkQrcode,
    MatrixSdkNoDefault,
    MatrixSdkBase,
    MatrixSdkCommon,
    MatrixSdkCrypto,
    MatrixSdkIndexeddbStoresNoCrypto,
    MatrixSdkIndexeddbStores,
    IndexeddbNoCrypto,
    IndexeddbWithCrypto,
    MatrixSdkCommandBot,
}

impl CiArgs {
    pub fn run(self) -> Result<()> {
        let sh = Shell::new()?;

        let _p = sh.push_dir(&workspace_root()?);

        match self.cmd {
            Some(cmd) => match cmd {
                CiCommand::Style => check_style(),
                CiCommand::Typos => check_typos(),
                CiCommand::Clippy => check_clippy(),
                CiCommand::Docs => check_docs(),
                CiCommand::Test => run_tests(),
                CiCommand::TestFeatures { cmd } => run_feature_tests(cmd),
                CiCommand::TestAppservice => run_appservice_tests(),
                CiCommand::Wasm { cmd } => run_wasm_checks(cmd),
                CiCommand::WasmPack { cmd } => run_wasm_pack_tests(cmd),
                CiCommand::TestCrypto => run_crypto_tests(),
            },
            None => {
                check_style()?;
                check_clippy()?;
                check_typos()?;
                check_docs()?;
                run_tests()?;
                run_feature_tests(None)?;
                run_appservice_tests()?;
                run_wasm_checks(None)?;
                run_crypto_tests()?;

                Ok(())
            }
        }
    }
}

fn check_style() -> Result<()> {
    let sh = Shell::new()?;

    cmd!(sh, "rustup run nightly cargo fmt -- --check").run()?;
    Ok(())
}

fn check_typos() -> Result<()> {
    let sh = Shell::new()?;

    // FIXME: Print install instructions if command-not-found (needs an xshell
    //        change: https://github.com/matklad/xshell/issues/46)
    cmd!(sh, "typos").run()?;
    Ok(())
}

fn check_clippy() -> Result<()> {
    let sh = Shell::new()?;

    cmd!(sh, "rustup run nightly cargo clippy --all-targets -- -D warnings").run()?;
    cmd!(
        sh,
        "rustup run nightly cargo clippy --workspace --all-targets
            --exclude matrix-sdk-crypto --exclude xtask
            --no-default-features --features native-tls,warp
            -- -D warnings"
    )
    .run()?;
    cmd!(
        sh,
        "rustup run nightly cargo clippy --all-targets -p matrix-sdk-crypto
            --no-default-features -- -D warnings"
    )
    .run()?;
    Ok(())
}

fn check_docs() -> Result<()> {
    build_docs([], DenyWarnings::Yes)
}

fn run_tests() -> Result<()> {
    let sh = Shell::new()?;

    cmd!(sh, "rustup run stable cargo test").run()?;
    cmd!(sh, "rustup run beta cargo test").run()?;
    Ok(())
}

fn run_feature_tests(cmd: Option<FeatureSet>) -> Result<()> {
    let sh = Shell::new()?;

    let args = BTreeMap::from([
        (FeatureSet::NoEncryption, "--no-default-features --features sled,native-tls"),
        (FeatureSet::NoSled, "--no-default-features --features e2e-encryption,native-tls"),
        (FeatureSet::NoEncryptionAndSled, "--no-default-features --features native-tls"),
        (
            FeatureSet::SledCryptostore,
            "--no-default-features --features e2e-encryption,sled,native-tls",
        ),
        (FeatureSet::RustlsTls, "--no-default-features --features rustls-tls"),
        (FeatureSet::Markdown, "--features markdown"),
        (FeatureSet::Socks, "--features socks"),
        (FeatureSet::SsoLogin, "--features sso-login"),
    ]);

    let run = |arg_set: &str| {
        cmd!(sh, "rustup run stable cargo test -p matrix-sdk")
            .args(arg_set.split_whitespace())
            .run()
    };

    match cmd {
        Some(cmd) => {
            run(args[&cmd])?;
        }
        None => {
            for &arg_set in args.values() {
                run(arg_set)?;
            }
        }
    }

    Ok(())
}

fn run_crypto_tests() -> Result<()> {
    let sh = Shell::new()?;

    cmd!(
        sh,
        "rustup run stable cargo clippy -p matrix-sdk-crypto --features=backups_v1 -- -D warnings"
    )
    .run()?;
<<<<<<< HEAD
    cmd!(sh, "rustup run stable cargo test -p matrix-sdk-crypto --features=backups_v1").run()?;
    cmd!(sh, "rustup run stable cargo test -p matrix-crypto-ffi").run()?;
=======
    cmd!("rustup run stable cargo test -p matrix-sdk-crypto --features=backups_v1").run()?;
    cmd!("rustup run stable cargo test -p matrix-sdk-crypto-ffi").run()?;
>>>>>>> 4c84f252

    Ok(())
}

fn run_appservice_tests() -> Result<()> {
    let sh = Shell::new()?;

    cmd!(sh, "rustup run stable cargo clippy -p matrix-sdk-appservice -- -D warnings").run()?;
    cmd!(sh, "rustup run stable cargo test -p matrix-sdk-appservice").run()?;

    Ok(())
}

fn run_wasm_checks(cmd: Option<WasmFeatureSet>) -> Result<()> {
    let sh = Shell::new()?;

    let args = BTreeMap::from([
        (WasmFeatureSet::MatrixSdkQrcode, "-p matrix-sdk-qrcode"),
        (
            WasmFeatureSet::MatrixSdkNoDefault,
            "-p matrix-sdk --no-default-features --features rustls-tls",
        ),
        (WasmFeatureSet::MatrixSdkBase, "-p matrix-sdk-base"),
        (WasmFeatureSet::MatrixSdkCommon, "-p matrix-sdk-common"),
        (WasmFeatureSet::MatrixSdkCrypto, "-p matrix-sdk-crypto"),
        (
            WasmFeatureSet::MatrixSdkIndexeddbStoresNoCrypto,
            "-p matrix-sdk --no-default-features --features indexeddb,rustls-tls",
        ),
        (
            WasmFeatureSet::MatrixSdkIndexeddbStores,
            "-p matrix-sdk --no-default-features --features indexeddb,e2e-encryption,rustls-tls",
        ),
        (WasmFeatureSet::IndexeddbNoCrypto, "-p matrix-sdk-indexeddb --no-default-features "),
        (
            WasmFeatureSet::IndexeddbWithCrypto,
            "-p matrix-sdk-indexeddb --no-default-features --features e2e-encryption",
        ),
    ]);

    let run = |arg_set: &str| {
        cmd!(sh, "rustup run stable cargo clippy --target wasm32-unknown-unknown")
            .args(arg_set.split_whitespace())
            .args(["--", "-D", "warnings"])
            .run()
    };

    let test_command_bot = || {
        let _p = sh.push_dir("crates/matrix-sdk/examples/wasm_command_bot");

        cmd!(sh, "rustup run stable cargo clippy --target wasm32-unknown-unknown")
            .args(["--", "-D", "warnings", "-A", "clippy::unused-unit"])
            .run()
    };

    match cmd {
        Some(cmd) => match cmd {
            WasmFeatureSet::MatrixSdkCommandBot => {
                test_command_bot()?;
            }
            _ => {
                run(args[&cmd])?;
            }
        },
        None => {
            for &arg_set in args.values() {
                run(arg_set)?;
            }

            test_command_bot()?;
        }
    }

    Ok(())
}

fn run_wasm_pack_tests(cmd: Option<WasmFeatureSet>) -> Result<()> {
    let sh = Shell::new()?;
    let args = BTreeMap::from([
        (WasmFeatureSet::MatrixSdkQrcode, ("matrix-sdk-qrcode", "")),
        (
            WasmFeatureSet::MatrixSdkNoDefault,
            ("matrix-sdk", "--no-default-features --features rustls-tls --lib"),
        ),
        (WasmFeatureSet::MatrixSdkBase, ("matrix-sdk-base", "")),
        (WasmFeatureSet::MatrixSdkCommon, ("matrix-sdk-common", "")),
        (WasmFeatureSet::MatrixSdkCrypto, ("matrix-sdk-crypto", "")),
        (
            WasmFeatureSet::MatrixSdkIndexeddbStoresNoCrypto,
            ("matrix-sdk", "--no-default-features --features indexeddb,rustls-tls --lib"),
        ),
        (
            WasmFeatureSet::MatrixSdkIndexeddbStores,
            (
                "matrix-sdk",
                "--no-default-features --features indexeddb,e2e-encryption,rustls-tls --lib",
            ),
        ),
        (WasmFeatureSet::IndexeddbNoCrypto, ("matrix-sdk-indexeddb", "--no-default-features")),
        (
            WasmFeatureSet::IndexeddbWithCrypto,
            ("matrix-sdk-indexeddb", "--no-default-features --features e2e-encryption"),
        ),
    ]);

    let run = |(folder, arg_set): (&str, &str)| {
        let _p = sh.push_dir(format!("crates/{}", folder));
        cmd!(sh, "pwd").run()?; // print dir so we know what might have failed
        cmd!(sh, "wasm-pack test --node -- ").args(arg_set.split_whitespace()).run()?;
        cmd!(sh, "wasm-pack test --firefox --headless --").args(arg_set.split_whitespace()).run()
    };

    let test_command_bot = || {
        let _p = sh.push_dir("crates/matrix-sdk/examples/wasm_command_bot");
        cmd!(sh, "wasm-pack test --node").run()?;
        cmd!(sh, "wasm-pack test --firefox --headless").run()
    };

    match cmd {
        Some(cmd) => match cmd {
            WasmFeatureSet::MatrixSdkCommandBot => {
                test_command_bot()?;
            }
            _ => {
                run(args[&cmd])?;
            }
        },
        None => {
            for &arg_set in args.values() {
                run(arg_set)?;
            }

            test_command_bot()?;
        }
    }

    Ok(())
}

fn workspace_root() -> Result<PathBuf> {
    let sh = Shell::new()?;
    #[derive(Deserialize)]
    struct Metadata {
        workspace_root: PathBuf,
    }

    let cargo = env::var("CARGO").unwrap_or_else(|_| "cargo".to_owned());
    let metadata_json = cmd!(sh, "{cargo} metadata --no-deps --format-version 1").read()?;
    Ok(serde_json::from_str::<Metadata>(&metadata_json)?.workspace_root)
}<|MERGE_RESOLUTION|>--- conflicted
+++ resolved
@@ -203,13 +203,8 @@
         "rustup run stable cargo clippy -p matrix-sdk-crypto --features=backups_v1 -- -D warnings"
     )
     .run()?;
-<<<<<<< HEAD
     cmd!(sh, "rustup run stable cargo test -p matrix-sdk-crypto --features=backups_v1").run()?;
-    cmd!(sh, "rustup run stable cargo test -p matrix-crypto-ffi").run()?;
-=======
-    cmd!("rustup run stable cargo test -p matrix-sdk-crypto --features=backups_v1").run()?;
-    cmd!("rustup run stable cargo test -p matrix-sdk-crypto-ffi").run()?;
->>>>>>> 4c84f252
+    cmd!(sh,"rustup run stable cargo test -p matrix-sdk-crypto-ffi").run()?;
 
     Ok(())
 }
