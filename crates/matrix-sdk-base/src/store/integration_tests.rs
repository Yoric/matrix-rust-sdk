--- conflicted
+++ resolved
@@ -7,13 +7,8 @@
             mod $name {
 
                 use futures_util::StreamExt;
-                use http::Response;
                 use matrix_sdk_test::{async_test, test_json};
-<<<<<<< HEAD
                 use matrix_sdk_common::ruma::{
-                    api::client::r0::media::get_content_thumbnail::Method,
-=======
-                use ruma::{
                     api::{
                         client::r0::{
                         media::get_content_thumbnail::Method,
@@ -22,7 +17,6 @@
                     },
                         IncomingResponse,
                     },
->>>>>>> 84147183
                     device_id, event_id,
                     events::{
                         presence::PresenceEvent, EventContent,
@@ -45,6 +39,7 @@
                 use std::collections::{BTreeMap, BTreeSet};
 
                 use $crate::{
+                    http::Response,
                     RoomType, Session,
                     deserialized_responses::{MemberEvent, StrippedMemberEvent, RoomEvent, SyncRoomEvent, TimelineSlice},
                     media::{MediaFormat, MediaRequest, MediaThumbnailSize, MediaType},
@@ -674,7 +669,7 @@
 
                     assert_eq!(end_token.as_deref(), expected_end_token);
 
-                    let timeline = timeline_iter.collect::<Vec<Result<SyncRoomEvent>>>().await;
+                    let timeline = timeline_iter.collect::<Vec<StoreResult<SyncRoomEvent>>>().await;
 
                     assert!(timeline
                             .into_iter()
