// Copyright 2020 Damir Jelić
// Copyright 2020 The Matrix.org Foundation C.I.C.
//
// Licensed under the Apache License, Version 2.0 (the "License");
// you may not use this file except in compliance with the License.
// You may obtain a copy of the License at
//
//     http://www.apache.org/licenses/LICENSE-2.0
//
// Unless required by applicable law or agreed to in writing, software
// distributed under the License is distributed on an "AS IS" BASIS,
// WITHOUT WARRANTIES OR CONDITIONS OF ANY KIND, either express or implied.
// See the License for the specific language governing permissions and
// limitations under the License.

use std::{
    collections::BTreeMap,
    fmt::{self, Debug},
    future::Future,
    io::Read,
    pin::Pin,
    sync::{Arc, RwLock as StdRwLock},
};

use anymap2::any::CloneAnySendSync;
use dashmap::DashMap;
use futures_core::stream::Stream;
use futures_util::stream::StreamExt;
use matrix_sdk_base::{
    deserialized_responses::SyncResponse,
    media::{MediaEventContent, MediaFormat, MediaRequest, MediaThumbnailSize},
    BaseClient, Session, Store,
};
use matrix_sdk_common::{
    instant::{Duration, Instant},
    locks::{Mutex, RwLock, RwLockReadGuard},
};
use mime::{self, Mime};
#[cfg(feature = "encryption")]
use ruma::TransactionId;
use ruma::{
    api::{
        client::{
            account::{register, whoami},
            device::{delete_devices, get_devices},
            directory::{get_public_rooms, get_public_rooms_filtered},
            discovery::{
                get_capabilities::{self, Capabilities},
                get_supported_versions,
            },
            filter::{create_filter::v3::Request as FilterUploadRequest, FilterDefinition},
            media::{create_content, get_content, get_content_thumbnail},
            membership::{join_room_by_id, join_room_by_id_or_alias},
            push::get_notifications::v3::Notification,
            room::create_room,
            session::{get_login_types, login, sso_login, sso_login_with_provider},
            sync::sync_events,
            uiaa::{AuthData, UserIdentifier},
        },
        error::FromHttpResponseError,
        MatrixVersion, OutgoingRequest, SendAccessToken,
    },
    assign,
    events::room::MediaSource,
    presence::PresenceState,
    DeviceId, MxcUri, RoomId, RoomOrAliasId, ServerName, UInt, UserId,
};
use serde::de::DeserializeOwned;
use tracing::{error, info, instrument, warn};
use url::Url;

#[cfg(feature = "encryption")]
use crate::encryption::Encryption;
use crate::{
    attachment::{AttachmentInfo, Thumbnail},
    config::RequestConfig,
    error::{HttpError, HttpResult},
    event_handler::{EventHandler, EventHandlerData, EventHandlerResult, EventKind, SyncEvent},
    http_client::HttpClient,
    room, Account, Error, Result,
};

mod builder;

pub use self::builder::{ClientBuildError, ClientBuilder};

/// A conservative upload speed of 1Mbps
const DEFAULT_UPLOAD_SPEED: u64 = 125_000;
/// 5 min minimal upload request timeout, used to clamp the request timeout.
const MIN_UPLOAD_REQUEST_TIMEOUT: Duration = Duration::from_secs(60 * 5);

type EventHandlerFut = Pin<Box<dyn Future<Output = ()> + Send>>;
type EventHandlerFn = Box<dyn Fn(EventHandlerData<'_>) -> EventHandlerFut + Send + Sync>;
type EventHandlerMap = BTreeMap<(EventKind, &'static str), Vec<EventHandlerFn>>;

type NotificationHandlerFut = EventHandlerFut;
type NotificationHandlerFn =
    Box<dyn Fn(Notification, room::Room, Client) -> NotificationHandlerFut + Send + Sync>;

type AnyMap = anymap2::Map<dyn CloneAnySendSync + Send + Sync>;

/// Enum controlling if a loop running callbacks should continue or abort.
///
/// This is mainly used in the [`sync_with_callback`] method, the return value
/// of the provided callback controls if the sync loop should be exited.
///
/// [`sync_with_callback`]: #method.sync_with_callback
#[derive(Debug, Clone, Copy, PartialEq, Eq)]
pub enum LoopCtrl {
    /// Continue running the loop.
    Continue,
    /// Break out of the loop.
    Break,
}

/// An async/await enabled Matrix client.
///
/// All of the state is held in an `Arc` so the `Client` can be cloned freely.
#[derive(Clone)]
pub struct Client {
    pub(crate) inner: Arc<ClientInner>,
}

pub(crate) struct ClientInner {
    /// The URL of the homeserver to connect to.
    pub(crate) homeserver: Arc<RwLock<Url>>,
    /// The underlying HTTP client.
    pub(crate) http_client: HttpClient,
    /// User session data.
    pub(crate) base_client: BaseClient,
    /// The Matrix versions the server supports (well-known ones only)
<<<<<<< HEAD
    pub(crate) server_versions: Arc<[MatrixVersion]>,
=======
    server_versions: Mutex<Arc<[MatrixVersion]>>,
>>>>>>> 0c7e0167
    /// Locks making sure we only have one group session sharing request in
    /// flight per room.
    #[cfg(feature = "encryption")]
    pub(crate) group_session_locks: DashMap<Box<RoomId>, Arc<Mutex<()>>>,
    #[cfg(feature = "encryption")]
    /// Lock making sure we're only doing one key claim request at a time.
    pub(crate) key_claim_lock: Mutex<()>,
    pub(crate) members_request_locks: DashMap<Box<RoomId>, Arc<Mutex<()>>>,
    pub(crate) typing_notice_times: DashMap<Box<RoomId>, Instant>,
    /// Event handlers. See `register_event_handler`.
    event_handlers: RwLock<EventHandlerMap>,
    /// Custom event handler context. See `register_event_handler_context`.
    event_handler_data: StdRwLock<AnyMap>,
    /// Notification handlers. See `register_notification_handler`.
    notification_handlers: RwLock<Vec<NotificationHandlerFn>>,
    /// Whether the client should operate in application service style mode.
    /// This is low-level functionality. For an high-level API check the
    /// `matrix_sdk_appservice` crate.
    appservice_mode: bool,
    /// Whether the client should update its homeserver URL with the discovery
    /// information present in the login response.
    respect_login_well_known: bool,
    /// An event that can be listened on to wait for a successful sync. The
    /// event will only be fired if a sync loop is running. Can be used for
    /// synchronization, e.g. if we send out a request to create a room, we can
    /// wait for the sync to get the data to fetch a room object from the state
    /// store.
    pub(crate) sync_beat: event_listener::Event,
}

#[cfg(not(tarpaulin_include))]
impl Debug for Client {
    fn fmt(&self, fmt: &mut fmt::Formatter<'_>) -> Result<(), fmt::Error> {
        write!(fmt, "Client")
    }
}

impl Client {
    /// Create a new [`Client`] that will use the given homeserver.
    ///
    /// # Arguments
    ///
    /// * `homeserver_url` - The homeserver that the client should connect to.
    pub async fn new(homeserver_url: Url) -> Result<Self, HttpError> {
        Self::builder()
            .homeserver_url(homeserver_url)
            .build()
            .await
            .map_err(ClientBuildError::assert_valid_builder_args)
    }

    /// Create a new [`ClientBuilder`].
    pub fn builder() -> ClientBuilder {
        ClientBuilder::new()
    }

    pub(crate) fn base_client(&self) -> &BaseClient {
        &self.inner.base_client
    }

    #[cfg(feature = "encryption")]
    pub(crate) async fn olm_machine(&self) -> Option<matrix_sdk_base::crypto::OlmMachine> {
        self.base_client().olm_machine().await
    }

    #[cfg(feature = "encryption")]
    pub(crate) async fn mark_request_as_sent(
        &self,
        request_id: &TransactionId,
        response: impl Into<matrix_sdk_base::crypto::IncomingResponse<'_>>,
    ) -> Result<(), matrix_sdk_base::Error> {
        self.base_client().mark_request_as_sent(request_id, response).await
    }

    /// Change the homeserver URL used by this client.
    ///
    /// # Arguments
    ///
    /// * `homeserver_url` - The new URL to use.
    pub async fn set_homeserver(&self, homeserver_url: Url) {
        let mut homeserver = self.inner.homeserver.write().await;
        *homeserver = homeserver_url;
    }

    /// Get the capabilities of the homeserver.
    ///
    /// This method should be used to check what features are supported by the
    /// homeserver.
    ///
    /// # Example
    /// ```no_run
    /// # use futures::executor::block_on;
    /// # use matrix_sdk::Client;
    /// # use url::Url;
    /// # block_on(async {
    /// # let homeserver = Url::parse("http://example.com")?;
    /// let client = Client::new(homeserver).await?;
    ///
    /// let capabilities = client.get_capabilities().await?;
    ///
    /// if capabilities.change_password.enabled {
    ///     // Change password
    /// }
    ///
    /// # Result::<_, anyhow::Error>::Ok(()) });
    /// ```
    pub async fn get_capabilities(&self) -> HttpResult<Capabilities> {
        let res = self.send(get_capabilities::v3::Request::new(), None).await?;
        Ok(res.capabilities)
    }

    /// Process a [transaction] received from the homeserver
    ///
    /// # Arguments
    ///
    /// * `incoming_transaction` - The incoming transaction received from the
    ///   homeserver.
    ///
    /// [transaction]: https://matrix.org/docs/spec/application_service/r0.1.2#put-matrix-app-v1-transactions-txnid
    #[cfg(feature = "appservice")]
    pub async fn receive_transaction(
        &self,
        incoming_transaction: ruma::api::appservice::event::push_events::v1::IncomingRequest,
    ) -> Result<()> {
        let txn_id = incoming_transaction.txn_id.clone();
        let response = incoming_transaction.try_into_sync_response(txn_id)?;
        self.process_sync(response).await?;

        Ok(())
    }

    /// Is the client logged in.
    pub async fn logged_in(&self) -> bool {
        self.inner.base_client.logged_in().await
    }

    /// The Homeserver of the client.
    pub async fn homeserver(&self) -> Url {
        self.inner.homeserver.read().await.clone()
    }

    /// Get the user id of the current owner of the client.
    pub async fn user_id(&self) -> Option<Box<UserId>> {
        let session = self.inner.base_client.session().read().await;
        session.as_ref().cloned().map(|s| s.user_id)
    }

    /// Get the device id that identifies the current session.
    pub async fn device_id(&self) -> Option<Box<DeviceId>> {
        let session = self.inner.base_client.session().read().await;
        session.as_ref().map(|s| s.device_id.clone())
    }

    /// Get the whole session info of this client.
    ///
    /// Will be `None` if the client has not been logged in.
    ///
    /// Can be used with [`Client::restore_login`] to restore a previously
    /// logged in session.
    pub async fn session(&self) -> Option<Session> {
        self.inner.base_client.session().read().await.clone()
    }

    /// Get a reference to the store.
    pub fn store(&self) -> &Store {
        self.inner.base_client.store()
    }

    /// Get the account of the current owner of the client.
    pub fn account(&self) -> Account {
        Account::new(self.clone())
    }

    /// Get the encryption manager of the client.
    #[cfg(feature = "encryption")]
    pub fn encryption(&self) -> Encryption {
        Encryption::new(self.clone())
    }

    /// Register a handler for a specific event type.
    ///
    /// The handler is a function or closure with one or more arguments. The
    /// first argument is the event itself. All additional arguments are
    /// "context" arguments: They have to implement [`EventHandlerContext`].
    /// This trait is named that way because most of the types implementing it
    /// give additional context about an event: The room it was in, its raw form
    /// and other similar things. As an exception to this,
    /// [`Client`] also implements the `EventHandlerContext` trait
    /// so you don't have to clone your client into the event handler manually.
    ///
    /// Some context arguments are not universally applicable. A context
    /// argument that isn't available for the given event type will result in
    /// the event handler being skipped and an error being logged. The following
    /// context argument types are only available for a subset of event types:
    ///
    /// * [`Room`][room::Room] is only available for room-specific events, i.e.
    ///   not for events like global account data events or presence events
    ///
    /// [`EventHandlerContext`]: crate::event_handler::EventHandlerContext
    ///
    /// # Examples
    ///
    /// ```
    /// # use futures::executor::block_on;
    /// # use url::Url;
    /// # let homeserver = Url::parse("http://localhost:8080").unwrap();
    /// use matrix_sdk::{
    ///     deserialized_responses::EncryptionInfo,
    ///     room::Room,
    ///     ruma::{
    ///         events::{
    ///             macros::EventContent,
    ///             push_rules::PushRulesEvent,
    ///             room::{message::SyncRoomMessageEvent, topic::SyncRoomTopicEvent},
    ///         },
    ///         Int, MilliSecondsSinceUnixEpoch,
    ///     },
    ///     Client,
    /// };
    /// use serde::{Deserialize, Serialize};
    ///
    /// # block_on(async {
    /// # let client = matrix_sdk::Client::builder()
    /// #     .homeserver_url(homeserver)
    /// #     .server_versions([ruma::api::MatrixVersion::V1_0])
    /// #     .build()
    /// #     .await
    /// #     .unwrap();
    /// client
    ///     .register_event_handler(
    ///         |ev: SyncRoomMessageEvent, room: Room, client: Client| async move {
    ///             // Common usage: Room event plus room and client.
    ///         },
    ///     )
    ///     .await
    ///     .register_event_handler(
    ///         |ev: SyncRoomMessageEvent, room: Room, encryption_info: Option<EncryptionInfo>| {
    ///             async move {
    ///                 // An `Option<EncryptionInfo>` parameter lets you distinguish between
    ///                 // unencrypted events and events that were decrypted by the SDK.
    ///             }
    ///         },
    ///     )
    ///     .await
    ///     .register_event_handler(|ev: SyncRoomTopicEvent| async move {
    ///         // You can omit any or all arguments after the first.
    ///     })
    ///     .await;
    ///
    /// // Custom events work exactly the same way, you just need to declare
    /// // the content struct and use the EventContent derive macro on it.
    /// #[derive(Clone, Debug, Deserialize, Serialize, EventContent)]
    /// #[ruma_event(type = "org.shiny_new_2fa.token", kind = MessageLike)]
    /// struct TokenEventContent {
    ///     token: String,
    ///     #[serde(rename = "exp")]
    ///     expires_at: MilliSecondsSinceUnixEpoch,
    /// }
    ///
    /// client.register_event_handler(|ev: SyncTokenEvent, room: Room| async move {
    ///     todo!("Display the token");
    /// }).await;
    ///
    /// // Adding your custom data to the handler can be done as well
    /// let data = "MyCustomIdentifier".to_owned();
    ///
    /// client.register_event_handler({
    ///     let data = data.clone();
    ///     move |ev: SyncRoomMessageEvent | {
    ///         let data = data.clone();
    ///         async move {
    ///             println!("Calling the handler with identifier {}", data);
    ///         }
    ///     }
    /// }).await;
    /// # });
    /// ```
    pub async fn register_event_handler<Ev, Ctx, H>(&self, handler: H) -> &Self
    where
        Ev: SyncEvent + DeserializeOwned + Send + 'static,
        H: EventHandler<Ev, Ctx>,
        <H::Future as Future>::Output: EventHandlerResult,
    {
        let event_type = H::ID.1;
        self.inner.event_handlers.write().await.entry(H::ID).or_default().push(Box::new(
            move |data| {
                let maybe_fut = serde_json::from_str(data.raw.get())
                    .map(|ev| handler.clone().handle_event(ev, data));

                Box::pin(async move {
                    match maybe_fut {
                        Ok(Some(fut)) => {
                            fut.await.print_error(event_type);
                        }
                        Ok(None) => {
                            error!(
                                "Event handler for {} has an invalid context argument",
                                event_type
                            );
                        }
                        Err(e) => {
                            warn!(
                                "Failed to deserialize `{}` event, skipping event handler.\n\
                                 Deserialization error: {}",
                                event_type, e,
                            );
                        }
                    }
                })
            },
        ));

        self
    }

    pub(crate) async fn event_handlers(&self) -> RwLockReadGuard<'_, EventHandlerMap> {
        self.inner.event_handlers.read().await
    }

    /// Add an arbitrary value for use as event handler context.
    ///
    /// The value can be obtained in an event handler by adding an argument of
    /// the type [`Ctx<T>`][crate::event_handler::Ctx].
    ///
    /// If a value of the same type has been added before, it will be
    /// overwritten.
    ///
    /// # Example
    ///
    /// ```
    /// # use futures::executor::block_on;
    /// use matrix_sdk::{
    ///     event_handler::Ctx,
    ///     room::Room,
    ///     ruma::events::room::message::SyncRoomMessageEvent,
    /// };
    /// # #[derive(Clone)]
    /// # struct SomeType;
    /// # fn obtain_gui_handle() -> SomeType { SomeType }
    /// # let homeserver = url::Url::parse("http://localhost:8080").unwrap();
    /// # block_on(async {
    /// # let client = matrix_sdk::Client::builder()
    /// #     .homeserver_url(homeserver)
    /// #     .server_versions([ruma::api::MatrixVersion::V1_0])
    /// #     .build()
    /// #     .await
    /// #     .unwrap();
    ///
    /// // Handle used to send messages to the UI part of the app
    /// let my_gui_handle: SomeType = obtain_gui_handle();
    ///
    /// client
    ///     .register_event_handler_context(my_gui_handle.clone())
    ///     .register_event_handler(
    ///         |ev: SyncRoomMessageEvent, room: Room, gui_handle: Ctx<SomeType>| async move {
    ///             // gui_handle.send(DisplayMessage { message: ev });
    ///         },
    ///     )
    ///     .await;
    /// # });
    /// ```
    pub fn register_event_handler_context<T>(&self, ctx: T) -> &Self
    where
        T: Clone + Send + Sync + 'static,
    {
        self.inner.event_handler_data.write().unwrap().insert(ctx);
        self
    }

    pub(crate) fn event_handler_context<T>(&self) -> Option<T>
    where
        T: Clone + Send + Sync + 'static,
    {
        let map = self.inner.event_handler_data.read().unwrap();
        map.get::<T>().cloned()
    }

    /// Register a handler for a notification.
    ///
    /// Similar to [`Client::register_event_handler`], but only allows functions
    /// or closures with exactly the three arguments [`Notification`],
    /// [`room::Room`], [`Client`] for now.
    pub async fn register_notification_handler<H, Fut>(&self, handler: H) -> &Self
    where
        H: Fn(Notification, room::Room, Client) -> Fut + Send + Sync + 'static,
        Fut: Future<Output = ()> + Send + 'static,
    {
        self.inner.notification_handlers.write().await.push(Box::new(
            move |notification, room, client| Box::pin((handler)(notification, room, client)),
        ));

        self
    }

    pub(crate) async fn notification_handlers(
        &self,
    ) -> RwLockReadGuard<'_, Vec<NotificationHandlerFn>> {
        self.inner.notification_handlers.read().await
    }

    /// Get all the rooms the client knows about.
    ///
    /// This will return the list of joined, invited, and left rooms.
    pub fn rooms(&self) -> Vec<room::Room> {
        self.store()
            .get_rooms()
            .into_iter()
            .map(|room| room::Common::new(self.clone(), room).into())
            .collect()
    }

    /// Returns the joined rooms this client knows about.
    pub fn joined_rooms(&self) -> Vec<room::Joined> {
        self.store()
            .get_rooms()
            .into_iter()
            .filter_map(|room| room::Joined::new(self.clone(), room))
            .collect()
    }

    /// Returns the invited rooms this client knows about.
    pub fn invited_rooms(&self) -> Vec<room::Invited> {
        self.store()
            .get_stripped_rooms()
            .into_iter()
            .filter_map(|room| room::Invited::new(self.clone(), room))
            .collect()
    }

    /// Returns the left rooms this client knows about.
    pub fn left_rooms(&self) -> Vec<room::Left> {
        self.store()
            .get_rooms()
            .into_iter()
            .filter_map(|room| room::Left::new(self.clone(), room))
            .collect()
    }

    /// Get a room with the given room id.
    ///
    /// # Arguments
    ///
    /// `room_id` - The unique id of the room that should be fetched.
    pub fn get_room(&self, room_id: &RoomId) -> Option<room::Room> {
        self.store().get_room(room_id).map(|room| room::Common::new(self.clone(), room).into())
    }

    /// Get a joined room with the given room id.
    ///
    /// # Arguments
    ///
    /// `room_id` - The unique id of the room that should be fetched.
    pub fn get_joined_room(&self, room_id: &RoomId) -> Option<room::Joined> {
        self.store().get_room(room_id).and_then(|room| room::Joined::new(self.clone(), room))
    }

    /// Get an invited room with the given room id.
    ///
    /// # Arguments
    ///
    /// `room_id` - The unique id of the room that should be fetched.
    pub fn get_invited_room(&self, room_id: &RoomId) -> Option<room::Invited> {
        self.store().get_room(room_id).and_then(|room| room::Invited::new(self.clone(), room))
    }

    /// Get a left room with the given room id.
    ///
    /// # Arguments
    ///
    /// `room_id` - The unique id of the room that should be fetched.
    pub fn get_left_room(&self, room_id: &RoomId) -> Option<room::Left> {
        self.store().get_room(room_id).and_then(|room| room::Left::new(self.clone(), room))
    }

    /// Gets the homeserver’s supported login types.
    ///
    /// This should be the first step when trying to login so you can call the
    /// appropriate method for the next step.
    pub async fn get_login_types(&self) -> HttpResult<get_login_types::v3::Response> {
        let request = get_login_types::v3::Request::new();
        self.send(request, None).await
    }

    /// Get the URL to use to login via Single Sign-On.
    ///
    /// Returns a URL that should be opened in a web browser to let the user
    /// login.
    ///
    /// After a successful login, the loginToken received at the redirect URL
    /// should be used to login with [`login_with_token`].
    ///
    /// # Arguments
    ///
    /// * `redirect_url` - The URL that will receive a `loginToken` after a
    ///   successful SSO login.
    ///
    /// * `idp_id` - The optional ID of the identity provider to login with.
    ///
    /// [`login_with_token`]: #method.login_with_token
    pub async fn get_sso_login_url(
        &self,
        redirect_url: &str,
        idp_id: Option<&str>,
    ) -> Result<String> {
        let homeserver = self.homeserver().await;
        let server_versions = self.server_versions().await?;

        let request = if let Some(id) = idp_id {
            sso_login_with_provider::v3::Request::new(id, redirect_url)
                .try_into_http_request::<Vec<u8>>(
                    homeserver.as_str(),
                    SendAccessToken::None,
                    &server_versions,
                )
        } else {
            sso_login::v3::Request::new(redirect_url).try_into_http_request::<Vec<u8>>(
                homeserver.as_str(),
                SendAccessToken::None,
                &server_versions,
            )
        };

        match request {
            Ok(req) => Ok(req.uri().to_string()),
            Err(err) => Err(Error::from(HttpError::from(err))),
        }
    }

    /// Login to the server.
    ///
    /// This can be used for the first login as well as for subsequent logins,
    /// note that if the device id isn't provided a new device will be created.
    ///
    /// If this isn't the first login a device id should be provided to restore
    /// the correct stores.
    ///
    /// Alternatively the [`restore_login`] method can be used to restore a
    /// logged in client without the password.
    ///
    /// # Arguments
    ///
    /// * `user` - The user that should be logged in to the homeserver.
    ///
    /// * `password` - The password of the user.
    ///
    /// * `device_id` - A unique id that will be associated with this session.
    ///   If not given the homeserver will create one. Can be an existing
    ///   device_id from a previous login call. Note that this should be done
    ///   only if the client also holds the encryption keys for this device.
    ///
    /// # Example
    /// ```no_run
    /// # use std::convert::TryFrom;
    /// # use futures::executor::block_on;
    /// # use url::Url;
    /// # let homeserver = Url::parse("http://example.com").unwrap();
    /// # block_on(async {
    /// use matrix_sdk::Client;
    ///
    /// let client = Client::new(homeserver).await?;
    /// let user = "example";
    ///
    /// let response = client
    ///     .login(user, "wordpass", None, Some("My bot")).await?;
    ///
    /// println!(
    ///     "Logged in as {}, got device_id {} and access_token {}",
    ///     user, response.device_id, response.access_token
    /// );
    /// # Result::<_, matrix_sdk::Error>::Ok(()) });
    /// ```
    ///
    /// [`restore_login`]: #method.restore_login
    #[instrument(skip(self, user, password))]
    pub async fn login(
        &self,
        user: impl AsRef<str>,
        password: &str,
        device_id: Option<&str>,
        initial_device_display_name: Option<&str>,
    ) -> Result<login::v3::Response> {
        let homeserver = self.homeserver().await;
        info!(homeserver = homeserver.as_str(), user = user.as_ref(), "Logging in");

        let login_info = login::v3::LoginInfo::Password(login::v3::Password::new(
            UserIdentifier::UserIdOrLocalpart(user.as_ref()),
            password,
        ));

        let request = assign!(login::v3::Request::new(login_info), {
            device_id: device_id.map(|d| d.into()),
            initial_device_display_name,
        });

        let response = self.send(request, Some(RequestConfig::short_retry())).await?;
        self.receive_login_response(&response).await?;

        Ok(response)
    }

    /// Login to the server via Single Sign-On.
    ///
    /// This takes care of the whole SSO flow:
    ///   * Spawn a local http server
    ///   * Provide a callback to open the SSO login URL in a web browser
    ///   * Wait for the local http server to get the loginToken
    ///   * Call [`login_with_token`]
    ///
    /// If cancellation is needed the method should be wrapped in a cancellable
    /// task. **Note** that users with root access to the system have the
    /// ability to snoop in on the data/token that is passed to the local
    /// HTTP server that will be spawned.
    ///
    /// If you need more control over the SSO login process, you should use
    /// [`get_sso_login_url`] and [`login_with_token`] directly.
    ///
    /// This should only be used for the first login.
    ///
    /// The [`restore_login`] method should be used to restore a
    /// logged in client after the first login.
    ///
    /// A device id should be provided to restore the correct stores, if the
    /// device id isn't provided a new device will be created.
    ///
    /// # Arguments
    ///
    /// * `use_sso_login_url` - A callback that will receive the SSO Login URL.
    ///   It should usually be used to open the SSO URL in a browser and must
    ///   return `Ok(())` if the URL was successfully opened. If it returns
    ///   `Err`, the error will be forwarded.
    ///
    /// * `server_url` - The local URL the server is going to try to bind to, e.g. `http://localhost:3030`.
    ///   If `None`, the server will try to open a random port on `127.0.0.1`.
    ///
    /// * `server_response` - The text that will be shown on the webpage at the
    ///   end of the login process. This can be an HTML page. If `None`, a
    ///   default text will be displayed.
    ///
    /// * `device_id` - A unique id that will be associated with this session.
    ///   If not given the homeserver will create one. Can be an existing
    ///   device_id from a previous login call. Note that this should be
    ///   provided only if the client also holds the encryption keys for this
    ///   device.
    ///
    /// * `initial_device_display_name` - A public display name that will be
    ///   associated with the device_id. Only necessary the first time you login
    ///   with this device_id. It can be changed later.
    ///
    /// * `idp_id` - The optional ID of the identity provider to login with.
    ///
    /// # Example
    /// ```no_run
    /// # use matrix_sdk::Client;
    /// # use futures::executor::block_on;
    /// # use url::Url;
    /// # let homeserver = Url::parse("https://example.com").unwrap();
    /// # block_on(async {
    /// let client = Client::new(homeserver).await.unwrap();
    ///
    /// let response = client
    ///     .login_with_sso(
    ///         |sso_url| async move {
    ///             // Open sso_url
    ///             Ok(())
    ///         },
    ///         None,
    ///         None,
    ///         None,
    ///         Some("My app"),
    ///         None,
    ///     )
    ///     .await
    ///     .unwrap();
    ///
    /// println!("Logged in as {}, got device_id {} and access_token {}",
    ///          response.user_id, response.device_id, response.access_token);
    /// # })
    /// ```
    ///
    /// [`get_sso_login_url`]: #method.get_sso_login_url
    /// [`login_with_token`]: #method.login_with_token
    /// [`restore_login`]: #method.restore_login
    #[cfg(all(feature = "sso-login", not(target_arch = "wasm32")))]
    #[deny(clippy::future_not_send)]
    pub async fn login_with_sso<C>(
        &self,
        use_sso_login_url: impl FnOnce(String) -> C + Send,
        server_url: Option<&str>,
        server_response: Option<&str>,
        device_id: Option<&str>,
        initial_device_display_name: Option<&str>,
        idp_id: Option<&str>,
    ) -> Result<login::v3::Response>
    where
        C: Future<Output = Result<()>> + Send,
    {
        use std::{
            collections::HashMap,
            io::{Error as IoError, ErrorKind as IoErrorKind},
            ops::Range,
        };

        use rand::{thread_rng, Rng};
        use warp::Filter;

        /// The range of ports the SSO server will try to bind to randomly.
        ///
        /// This is used to avoid binding to a port blocked by browsers.
        /// See <https://fetch.spec.whatwg.org/#port-blocking>.
        const SSO_SERVER_BIND_RANGE: Range<u16> = 20000..30000;
        /// The number of times the SSO server will try to bind to a random port
        const SSO_SERVER_BIND_TRIES: u8 = 10;

        let homeserver = self.homeserver().await;
        info!("Logging in to {}", homeserver);

        let (signal_tx, signal_rx) = tokio::sync::oneshot::channel();
        let (data_tx, data_rx) = tokio::sync::oneshot::channel();
        let data_tx_mutex = Arc::new(std::sync::Mutex::new(Some(data_tx)));

        let mut redirect_url = match server_url {
            Some(s) => Url::parse(s)?,
            None => {
                Url::parse("http://127.0.0.1:0/").expect("Couldn't parse good known localhost URL")
            }
        };

        let response = match server_response {
            Some(s) => s.to_string(),
            None => String::from(
                "The Single Sign-On login process is complete. You can close this page now.",
            ),
        };

        let route = warp::get().and(warp::query::<HashMap<String, String>>()).map(
            move |p: HashMap<String, String>| {
                if let Some(data_tx) = data_tx_mutex.lock().unwrap().take() {
                    if let Some(token) = p.get("loginToken") {
                        data_tx.send(Some(token.to_owned())).unwrap();
                    } else {
                        data_tx.send(None).unwrap();
                    }
                }
                http::Response::builder().body(response.clone())
            },
        );

        let listener = {
            if redirect_url.port().expect("The redirect URL doesn't include a port") == 0 {
                let host = redirect_url.host_str().expect("The redirect URL doesn't have a host");
                let mut n = 0u8;
                let mut port = 0u16;
                let mut res = Err(IoError::new(IoErrorKind::Other, ""));

                while res.is_err() && n < SSO_SERVER_BIND_TRIES {
                    port = thread_rng().gen_range(SSO_SERVER_BIND_RANGE);
                    res = tokio::net::TcpListener::bind((host, port)).await;
                    n += 1;
                }
                match res {
                    Ok(s) => {
                        redirect_url
                            .set_port(Some(port))
                            .expect("Could not set new port on redirect URL");
                        s
                    }
                    Err(err) => return Err(err.into()),
                }
            } else {
                match tokio::net::TcpListener::bind(redirect_url.as_str()).await {
                    Ok(s) => s,
                    Err(err) => return Err(err.into()),
                }
            }
        };

        let server = warp::serve(route).serve_incoming_with_graceful_shutdown(
            tokio_stream::wrappers::TcpListenerStream::new(listener),
            async {
                signal_rx.await.ok();
            },
        );

        tokio::spawn(server);

        let sso_url = self.get_sso_login_url(redirect_url.as_str(), idp_id).await?;

        match use_sso_login_url(sso_url).await {
            Ok(t) => t,
            Err(err) => return Err(err),
        };

        let token = match data_rx.await {
            Ok(Some(t)) => t,
            Ok(None) => {
                return Err(IoError::new(IoErrorKind::Other, "Could not get the loginToken").into())
            }
            Err(err) => return Err(IoError::new(IoErrorKind::Other, format!("{}", err)).into()),
        };

        let _ = signal_tx.send(());

        self.login_with_token(token.as_str(), device_id, initial_device_display_name).await
    }

    /// Login to the server with a token.
    ///
    /// This token is usually received in the SSO flow after following the URL
    /// provided by [`get_sso_login_url`], note that this is not the access
    /// token of a session.
    ///
    /// This should only be used for the first login.
    ///
    /// The [`restore_login`] method should be used to restore a
    /// logged in client after the first login.
    ///
    /// A device id should be provided to restore the correct stores, if the
    /// device id isn't provided a new device will be created.
    ///
    /// # Arguments
    ///
    /// * `token` - A login token.
    ///
    /// * `device_id` - A unique id that will be associated with this session.
    ///   If not given the homeserver will create one. Can be an existing
    ///   device_id from a previous login call. Note that this should be
    ///   provided only if the client also holds the encryption keys for this
    ///   device.
    ///
    /// * `initial_device_display_name` - A public display name that will be
    ///   associated with the device_id. Only necessary the first time you login
    ///   with this device_id. It can be changed later.
    ///
    /// # Example
    /// ```no_run
    /// # use std::convert::TryFrom;
    /// # use matrix_sdk::Client;
    /// # use matrix_sdk::ruma::{assign, DeviceId};
    /// # use futures::executor::block_on;
    /// # use url::Url;
    /// # let homeserver = Url::parse("https://example.com").unwrap();
    /// # let redirect_url = "http://localhost:1234";
    /// # let login_token = "token";
    /// # block_on(async {
    /// let client = Client::new(homeserver).await.unwrap();
    /// let sso_url = client.get_sso_login_url(redirect_url, None);
    ///
    /// // Let the user authenticate at the SSO URL
    /// // Receive the loginToken param at redirect_url
    ///
    /// let response = client
    ///     .login_with_token(login_token, None, Some("My app")).await
    ///     .unwrap();
    ///
    /// println!("Logged in as {}, got device_id {} and access_token {}",
    ///          response.user_id, response.device_id, response.access_token);
    /// # })
    /// ```
    ///
    /// [`get_sso_login_url`]: #method.get_sso_login_url
    /// [`restore_login`]: #method.restore_login
    #[instrument(skip(self, token))]
    #[cfg_attr(not(target_arch = "wasm32"), deny(clippy::future_not_send))]
    pub async fn login_with_token(
        &self,
        token: &str,
        device_id: Option<&str>,
        initial_device_display_name: Option<&str>,
    ) -> Result<login::v3::Response> {
        let homeserver = self.homeserver().await;
        info!("Logging in to {}", homeserver);

        let request = assign!(
            login::v3::Request::new(
                login::v3::LoginInfo::Token(login::v3::Token::new(token)),
            ), {
                device_id: device_id.map(|d| d.into()),
                initial_device_display_name,
            }
        );

        let response = self.send(request, Some(RequestConfig::short_retry())).await?;
        self.receive_login_response(&response).await?;

        Ok(response)
    }

    /// Receive a login response and update the homeserver and the base client
    /// if needed.
    ///
    /// # Arguments
    ///
    /// * `response` - A successful login response.
    async fn receive_login_response(&self, response: &login::v3::Response) -> Result<()> {
        if self.inner.respect_login_well_known {
            if let Some(well_known) = &response.well_known {
                if let Ok(homeserver) = Url::parse(&well_known.homeserver.base_url) {
                    self.set_homeserver(homeserver).await;
                }
            }
        }

        self.inner.base_client.receive_login_response(response).await?;

        Ok(())
    }

    /// Restore a previously logged in session.
    ///
    /// This can be used to restore the client to a logged in state, loading all
    /// the stored state and encryption keys.
    ///
    /// Alternatively, if the whole session isn't stored the [`login`] method
    /// can be used with a device id.
    ///
    /// # Arguments
    ///
    /// * `session` - A session that the user already has from a
    /// previous login call.
    ///
    /// # Examples
    ///
    /// ```no_run
    /// use matrix_sdk::{Client, Session, ruma::{device_id, user_id}};
    /// # use url::Url;
    /// # use futures::executor::block_on;
    /// # block_on(async {
    ///
    /// let homeserver = Url::parse("http://example.com")?;
    /// let client = Client::new(homeserver).await?;
    ///
    /// let session = Session {
    ///     access_token: "My-Token".to_owned(),
    ///     user_id: user_id!("@example:localhost").to_owned(),
    ///     device_id: device_id!("MYDEVICEID").to_owned(),
    /// };
    ///
    /// client.restore_login(session).await?;
    /// # anyhow::Result::<()>::Ok(()) });
    /// ```
    ///
    /// The `Session` object can also be created from the response the
    /// [`Client::login()`] method returns:
    ///
    /// ```no_run
    /// use matrix_sdk::{Client, Session};
    /// # use url::Url;
    /// # use futures::executor::block_on;
    /// # block_on(async {
    ///
    /// let homeserver = Url::parse("http://example.com")?;
    /// let client = Client::new(homeserver).await?;
    ///
    /// let session: Session = client
    ///     .login("example", "my-password", None, None)
    ///     .await?
    ///     .into();
    ///
    /// // Persist the `Session` so it can later be used to restore the login.
    /// client.restore_login(session).await?;
    /// # anyhow::Result::<()>::Ok(()) });
    /// ```
    ///
    /// [`login`]: #method.login
    pub async fn restore_login(&self, session: Session) -> Result<()> {
        Ok(self.inner.base_client.restore_login(session).await?)
    }

    /// Register a user to the server.
    ///
    /// # Arguments
    ///
    /// * `registration` - The easiest way to create this request is using the
    ///   [`register::v3::Request`]
    /// itself.
    ///
    ///
    /// # Examples
    /// ```no_run
    /// # use std::convert::TryFrom;
    /// # use matrix_sdk::Client;
    /// # use matrix_sdk::ruma::{
    /// #     api::client::{
    /// #         account::register::{v3::Request as RegistrationRequest, RegistrationKind},
    /// #         uiaa,
    /// #     },
    /// #     assign, DeviceId,
    /// # };
    /// # use futures::executor::block_on;
    /// # use url::Url;
    /// # let homeserver = Url::parse("http://example.com").unwrap();
    /// # block_on(async {
    ///
    /// let request = assign!(RegistrationRequest::new(), {
    ///     username: Some("user"),
    ///     password: Some("password"),
    ///     auth: Some(uiaa::AuthData::FallbackAcknowledgement(
    ///         uiaa::FallbackAcknowledgement::new("foobar"),
    ///     )),
    /// });
    /// let client = Client::new(homeserver).await.unwrap();
    /// client.register(request).await;
    /// # })
    /// ```
    #[instrument(skip_all)]
    pub async fn register(
        &self,
        registration: impl Into<register::v3::Request<'_>>,
    ) -> HttpResult<register::v3::Response> {
        let homeserver = self.homeserver().await;
        info!("Registering to {}", homeserver);

        let config = if self.inner.appservice_mode {
            Some(RequestConfig::short_retry().force_auth())
        } else {
            None
        };

        let request = registration.into();
        self.send(request, config).await
    }

    /// Get or upload a sync filter.
    ///
    /// This method will either get a filter ID from the store or upload the
    /// filter definition to the homeserver and return the new filter ID.
    ///
    /// # Arguments
    ///
    /// * `filter_name` - The unique name of the filter, this name will be used
    /// locally to store and identify the filter ID returned by the server.
    ///
    /// * `definition` - The filter definition that should be uploaded to the
    /// server if no filter ID can be found in the store.
    ///
    /// # Examples
    ///
    /// ```no_run
    /// # use matrix_sdk::{
    /// #    Client, config::SyncSettings,
    /// #    ruma::api::client::{
    /// #        filter::{
    /// #           FilterDefinition, LazyLoadOptions, RoomEventFilter, RoomFilter,
    /// #        },
    /// #        sync::sync_events::v3::Filter,
    /// #    }
    /// # };
    /// # use futures::executor::block_on;
    /// # use url::Url;
    /// # block_on(async {
    /// # let homeserver = Url::parse("http://example.com").unwrap();
    /// # let client = Client::new(homeserver).await.unwrap();
    /// let mut filter = FilterDefinition::default();
    ///
    /// // Let's enable member lazy loading.
    /// filter.room.state.lazy_load_options =
    ///     LazyLoadOptions::Enabled { include_redundant_members: false };
    ///
    /// let filter_id = client
    ///     .get_or_upload_filter("sync", filter)
    ///     .await
    ///     .unwrap();
    ///
    /// let sync_settings = SyncSettings::new()
    ///     .filter(Filter::FilterId(&filter_id));
    ///
    /// let response = client.sync_once(sync_settings).await.unwrap();
    /// # });
    pub async fn get_or_upload_filter(
        &self,
        filter_name: &str,
        definition: FilterDefinition<'_>,
    ) -> Result<String> {
        if let Some(filter) = self.inner.base_client.get_filter(filter_name).await? {
            Ok(filter)
        } else {
            let user_id = self.user_id().await.ok_or(Error::AuthenticationRequired)?;
            let request = FilterUploadRequest::new(&user_id, definition);
            let response = self.send(request, None).await?;

            self.inner.base_client.receive_filter_upload(filter_name, &response).await?;

            Ok(response.filter_id)
        }
    }

    /// Join a room by `RoomId`.
    ///
    /// Returns a `join_room_by_id::Response` consisting of the
    /// joined rooms `RoomId`.
    ///
    /// # Arguments
    ///
    /// * `room_id` - The `RoomId` of the room to be joined.
    pub async fn join_room_by_id(
        &self,
        room_id: &RoomId,
    ) -> HttpResult<join_room_by_id::v3::Response> {
        let request = join_room_by_id::v3::Request::new(room_id);
        self.send(request, None).await
    }

    /// Join a room by `RoomId`.
    ///
    /// Returns a `join_room_by_id_or_alias::Response` consisting of the
    /// joined rooms `RoomId`.
    ///
    /// # Arguments
    ///
    /// * `alias` - The `RoomId` or `RoomAliasId` of the room to be joined.
    /// An alias looks like `#name:example.com`.
    pub async fn join_room_by_id_or_alias(
        &self,
        alias: &RoomOrAliasId,
        server_names: &[Box<ServerName>],
    ) -> HttpResult<join_room_by_id_or_alias::v3::Response> {
        let request = assign!(join_room_by_id_or_alias::v3::Request::new(alias), {
            server_name: server_names,
        });
        self.send(request, None).await
    }

    /// Search the homeserver's directory of public rooms.
    ///
    /// Sends a request to "_matrix/client/r0/publicRooms", returns
    /// a `get_public_rooms::Response`.
    ///
    /// # Arguments
    ///
    /// * `limit` - The number of `PublicRoomsChunk`s in each response.
    ///
    /// * `since` - Pagination token from a previous request.
    ///
    /// * `server` - The name of the server, if `None` the requested server is
    ///   used.
    ///
    /// # Examples
    /// ```no_run
    /// use matrix_sdk::Client;
    /// # use std::convert::TryInto;
    /// # use url::Url;
    /// # let homeserver = Url::parse("http://example.com").unwrap();
    /// # let limit = Some(10);
    /// # let since = Some("since token");
    /// # let server = Some("servername.com".try_into().unwrap());
    /// # use futures::executor::block_on;
    /// # block_on(async {
    ///
    /// let mut client = Client::new(homeserver).await.unwrap();
    ///
    /// client.public_rooms(limit, since, server).await;
    /// # });
    /// ```
    #[cfg_attr(not(target_arch = "wasm32"), deny(clippy::future_not_send))]
    pub async fn public_rooms(
        &self,
        limit: Option<u32>,
        since: Option<&str>,
        server: Option<&ServerName>,
    ) -> HttpResult<get_public_rooms::v3::Response> {
        let limit = limit.map(UInt::from);

        let request = assign!(get_public_rooms::v3::Request::new(), {
            limit,
            since,
            server,
        });
        self.send(request, None).await
    }

    /// Create a room using the `RoomBuilder` and send the request.
    ///
    /// Sends a request to `/_matrix/client/r0/createRoom`, returns a
    /// `create_room::Response`, this is an empty response.
    ///
    /// # Arguments
    ///
    /// * `room` - The easiest way to create this request is using the
    /// `create_room::Request` itself.
    ///
    /// # Examples
    /// ```no_run
    /// use matrix_sdk::Client;
    /// # use matrix_sdk::ruma::api::client::room::{
    /// #     create_room::v3::Request as CreateRoomRequest,
    /// #     Visibility,
    /// # };
    /// # use url::Url;
    ///
    /// # use futures::executor::block_on;
    /// # block_on(async {
    /// # let homeserver = Url::parse("http://example.com").unwrap();
    /// let request = CreateRoomRequest::new();
    /// let client = Client::new(homeserver).await.unwrap();
    /// assert!(client.create_room(request).await.is_ok());
    /// # });
    /// ```
    pub async fn create_room(
        &self,
        room: impl Into<create_room::v3::Request<'_>>,
    ) -> HttpResult<create_room::v3::Response> {
        let request = room.into();
        self.send(request, None).await
    }

    /// Search the homeserver's directory for public rooms with a filter.
    ///
    /// # Arguments
    ///
    /// * `room_search` - The easiest way to create this request is using the
    /// `get_public_rooms_filtered::Request` itself.
    ///
    /// # Examples
    /// ```no_run
    /// # use std::convert::TryFrom;
    /// # use url::Url;
    /// # use matrix_sdk::Client;
    /// # use futures::executor::block_on;
    /// # block_on(async {
    /// # let homeserver = Url::parse("http://example.com")?;
    /// use matrix_sdk::{
    ///     ruma::{
    ///         api::client::directory::get_public_rooms_filtered::v3::Request,
    ///         directory::Filter,
    ///         assign,
    ///     }
    /// };
    /// # let mut client = Client::new(homeserver).await?;
    ///
    /// let generic_search_term = Some("rust");
    /// let filter = assign!(Filter::new(), { generic_search_term });
    /// let request = assign!(Request::new(), { filter });
    ///
    /// let response = client.public_rooms_filtered(request).await?;
    ///
    /// for room in response.chunk {
    ///     println!("Found room {:?}", room);
    /// }
    /// # Result::<_, matrix_sdk::Error>::Ok(()) });
    /// ```
    pub async fn public_rooms_filtered(
        &self,
        room_search: impl Into<get_public_rooms_filtered::v3::Request<'_>>,
    ) -> HttpResult<get_public_rooms_filtered::v3::Response> {
        let request = room_search.into();
        self.send(request, None).await
    }

    /// Upload some media to the server.
    ///
    /// # Arguments
    ///
    /// * `content_type` - The type of the media, this will be used as the
    /// content-type header.
    ///
    /// * `reader` - A `Reader` that will be used to fetch the raw bytes of the
    /// media.
    ///
    /// # Examples
    ///
    /// ```no_run
    /// # use std::{path::PathBuf, fs::File, io::Read};
    /// # use matrix_sdk::{Client, ruma::room_id};
    /// # use url::Url;
    /// # use futures::executor::block_on;
    /// # use mime;
    /// # block_on(async {
    /// # let homeserver = Url::parse("http://localhost:8080")?;
    /// # let mut client = Client::new(homeserver).await?;
    /// let path = PathBuf::from("/home/example/my-cat.jpg");
    /// let mut image = File::open(path)?;
    ///
    /// let response = client
    ///     .upload(&mime::IMAGE_JPEG, &mut image)
    ///     .await?;
    ///
    /// println!("Cat URI: {}", response.content_uri);
    /// # anyhow::Result::<()>::Ok(()) });
    /// ```
    pub async fn upload(
        &self,
        content_type: &Mime,
        reader: &mut (impl Read + ?Sized),
    ) -> Result<create_content::v3::Response> {
        let mut data = Vec::new();
        reader.read_to_end(&mut data)?;

        let timeout = std::cmp::max(
            Duration::from_secs(data.len() as u64 / DEFAULT_UPLOAD_SPEED),
            MIN_UPLOAD_REQUEST_TIMEOUT,
        );

        let request = assign!(create_content::v3::Request::new(&data), {
            content_type: Some(content_type.essence_str()),
        });

        let request_config = self.inner.http_client.request_config.timeout(timeout);
        Ok(self
            .inner
            .http_client
            .send(request, Some(request_config), self.server_versions().await?)
            .await?)
    }

    /// Send an arbitrary request to the server, without updating client state.
    ///
    /// **Warning:** Because this method *does not* update the client state, it
    /// is important to make sure that you account for this yourself, and
    /// use wrapper methods where available.  This method should *only* be
    /// used if a wrapper method for the endpoint you'd like to use is not
    /// available.
    ///
    /// # Arguments
    ///
    /// * `request` - A filled out and valid request for the endpoint to be hit
    ///
    /// * `timeout` - An optional request timeout setting, this overrides the
    /// default request setting if one was set.
    ///
    /// # Example
    ///
    /// ```no_run
    /// # use matrix_sdk::{Client, config::SyncSettings};
    /// # use futures::executor::block_on;
    /// # use url::Url;
    /// # use std::convert::TryFrom;
    /// # block_on(async {
    /// # let homeserver = Url::parse("http://localhost:8080")?;
    /// # let mut client = Client::new(homeserver).await?;
    /// use matrix_sdk::ruma::{api::client::profile, user_id};
    ///
    /// // First construct the request you want to make
    /// // See https://docs.rs/ruma-client-api/latest/ruma_client_api/index.html
    /// // for all available Endpoints
    /// let user_id = user_id!("@example:localhost");
    /// let request = profile::get_profile::v3::Request::new(&user_id);
    ///
    /// // Start the request using Client::send()
    /// let response = client.send(request, None).await?;
    ///
    /// // Check the corresponding Response struct to find out what types are
    /// // returned
    /// # Result::<_, matrix_sdk::Error>::Ok(()) });
    /// ```
    pub async fn send<Request>(
        &self,
        request: Request,
        config: Option<RequestConfig>,
    ) -> HttpResult<Request::IncomingResponse>
    where
        Request: OutgoingRequest + Debug,
        HttpError: From<FromHttpResponseError<Request::EndpointError>>,
    {
        self.inner.http_client.send(request, config, self.server_versions().await?).await
    }

    async fn server_versions(&self) -> HttpResult<Arc<[MatrixVersion]>> {
        let mut server_versions = self.inner.server_versions.lock().await;

        if server_versions.is_empty() {
            // Not initialized before
            *server_versions = self
                .inner
                .http_client
                .send(
                    get_supported_versions::Request::new(),
                    None,
                    [MatrixVersion::V1_0].into_iter().collect(),
                )
                .await?
                .known_versions()
                .collect();

            if server_versions.is_empty() {
                // No known versions, fall back to v1.0 (r0 paths)
                *server_versions = vec![MatrixVersion::V1_0].into();
            }
        }

        Ok(server_versions.clone())
    }

    /// Get information of all our own devices.
    ///
    /// # Examples
    ///
    /// ```no_run
    /// # use matrix_sdk::{Client, config::SyncSettings};
    /// # use futures::executor::block_on;
    /// # use url::Url;
    /// # use std::convert::TryFrom;
    /// # block_on(async {
    /// # let homeserver = Url::parse("http://localhost:8080")?;
    /// # let mut client = Client::new(homeserver).await?;
    /// let response = client.devices().await?;
    ///
    /// for device in response.devices {
    ///     println!(
    ///         "Device: {} {}",
    ///         device.device_id,
    ///         device.display_name.as_deref().unwrap_or("")
    ///     );
    /// }
    /// # Result::<_, matrix_sdk::Error>::Ok(()) });
    /// ```
    pub async fn devices(&self) -> HttpResult<get_devices::v3::Response> {
        let request = get_devices::v3::Request::new();

        self.send(request, None).await
    }

    /// Delete the given devices from the server.
    ///
    /// # Arguments
    ///
    /// * `devices` - The list of devices that should be deleted from the
    /// server.
    ///
    /// * `auth_data` - This request requires user interactive auth, the first
    /// request needs to set this to `None` and will always fail with an
    /// `UiaaResponse`. The response will contain information for the
    /// interactive auth and the same request needs to be made but this time
    /// with some `auth_data` provided.
    ///
    /// ```no_run
    /// # use matrix_sdk::{
    /// #    ruma::{
    /// #        api::{
    /// #            client::uiaa,
    /// #            error::{FromHttpResponseError, ServerError},
    /// #        },
    /// #        assign, device_id,
    /// #    },
    /// #    Client, Error, config::SyncSettings,
    /// # };
    /// # use futures::executor::block_on;
    /// # use serde_json::json;
    /// # use url::Url;
    /// # use std::{collections::BTreeMap, convert::TryFrom};
    /// # block_on(async {
    /// # let homeserver = Url::parse("http://localhost:8080")?;
    /// # let mut client = Client::new(homeserver).await?;
    /// let devices = &[device_id!("DEVICEID").to_owned()];
    ///
    /// if let Err(e) = client.delete_devices(devices, None).await {
    ///     if let Some(info) = e.uiaa_response() {
    ///         let auth_data = uiaa::AuthData::Password(assign!(
    ///             uiaa::Password::new(
    ///                 uiaa::UserIdentifier::UserIdOrLocalpart("example"),
    ///                 "wordpass",
    ///             ), {
    ///                 session: info.session.as_deref(),
    ///             }
    ///         ));
    ///
    ///         client
    ///             .delete_devices(devices, Some(auth_data))
    ///             .await?;
    ///     }
    /// }
    /// # Result::<_, matrix_sdk::Error>::Ok(()) });
    pub async fn delete_devices(
        &self,
        devices: &[Box<DeviceId>],
        auth_data: Option<AuthData<'_>>,
    ) -> HttpResult<delete_devices::v3::Response> {
        let mut request = delete_devices::v3::Request::new(devices);
        request.auth = auth_data;

        self.send(request, None).await
    }

    /// Synchronize the client's state with the latest state on the server.
    ///
    /// ## Syncing Events
    ///
    /// Messages or any other type of event need to be periodically fetched from
    /// the server, this is achieved by sending a `/sync` request to the server.
    ///
    /// The first sync is sent out without a [`token`]. The response of the
    /// first sync will contain a [`next_batch`] field which should then be
    /// used in the subsequent sync calls as the [`token`]. This ensures that we
    /// don't receive the same events multiple times.
    ///
    /// ## Long Polling
    ///
    /// A sync should in the usual case always be in flight. The
    /// [`SyncSettings`] have a  [`timeout`] option, which controls how
    /// long the server will wait for new events before it will respond.
    /// The server will respond immediately if some new events arrive before the
    /// timeout has expired. If no changes arrive and the timeout expires an
    /// empty sync response will be sent to the client.
    ///
    /// This method of sending a request that may not receive a response
    /// immediately is called long polling.
    ///
    /// ## Filtering Events
    ///
    /// The number or type of messages and events that the client should receive
    /// from the server can be altered using a [`Filter`].
    ///
    /// Filters can be non-trivial and, since they will be sent with every sync
    /// request, they may take up a bunch of unnecessary bandwidth.
    ///
    /// Luckily filters can be uploaded to the server and reused using an unique
    /// identifier, this can be achieved using the [`get_or_upload_filter()`]
    /// method.
    ///
    /// # Arguments
    ///
    /// * `sync_settings` - Settings for the sync call, this allows us to set
    /// various options to configure the sync:
    ///     * [`filter`] - To configure which events we receive and which get
    ///       [filtered] by the server
    ///     * [`timeout`] - To configure our [long polling] setup.
    ///     * [`token`] - To tell the server which events we already received
    ///       and where we wish to continue syncing.
    ///     * [`full_state`] - To tell the server that we wish to receive all
    ///       state events, regardless of our configured [`token`].
    ///
    /// # Examples
    ///
    /// ```no_run
    /// # use url::Url;
    /// # use futures::executor::block_on;
    /// # block_on(async {
    /// # let homeserver = Url::parse("http://localhost:8080")?;
    /// # let username = "";
    /// # let password = "";
    /// use matrix_sdk::{
    ///     Client, config::SyncSettings,
    ///     ruma::events::room::message::OriginalSyncRoomMessageEvent,
    /// };
    ///
    /// let client = Client::new(homeserver).await?;
    /// client.login(&username, &password, None, None).await?;
    ///
    /// // Sync once so we receive the client state and old messages.
    /// client.sync_once(SyncSettings::default()).await?;
    ///
    /// // Register our handler so we start responding once we receive a new
    /// // event.
    /// client.register_event_handler(|ev: OriginalSyncRoomMessageEvent| async move {
    ///     println!("Received event {}: {:?}", ev.sender, ev.content);
    /// }).await;
    ///
    /// // Now keep on syncing forever. `sync()` will use the stored sync token
    /// // from our `sync_once()` call automatically.
    /// client.sync(SyncSettings::default()).await;
    /// # Result::<_, matrix_sdk::Error>::Ok(()) });
    /// ```
    ///
    /// [`sync`]: #method.sync
    /// [`SyncSettings`]: crate::config::SyncSettings
    /// [`token`]: crate::config::SyncSettings#method.token
    /// [`timeout`]: crate::config::SyncSettings#method.timeout
    /// [`full_state`]: crate::config::SyncSettings#method.full_state
    /// [`filter`]: crate::config::SyncSettings#method.filter
    /// [`Filter`]: ruma::api::client::sync::sync_events::v3::Filter
    /// [`next_batch`]: SyncResponse#structfield.next_batch
    /// [`get_or_upload_filter()`]: #method.get_or_upload_filter
    /// [long polling]: #long-polling
    /// [filtered]: #filtering-events
    #[instrument(skip(self))]
    pub async fn sync_once(
        &self,
        sync_settings: crate::config::SyncSettings<'_>,
    ) -> Result<SyncResponse> {
        // The sync might not return for quite a while due to the timeout.
        // We'll see if there's anything crypto related to send out before we
        // sync, i.e. if we closed our client after a sync but before the
        // crypto requests were sent out.
        //
        // This will mostly be a no-op.
        #[cfg(feature = "encryption")]
        if let Err(e) = self.send_outgoing_requests().await {
            error!(error = ?e, "Error while sending outgoing E2EE requests");
        }

        let request = assign!(sync_events::v3::Request::new(), {
            filter: sync_settings.filter.as_ref(),
            since: sync_settings.token.as_deref(),
            full_state: sync_settings.full_state,
            set_presence: &PresenceState::Online,
            timeout: sync_settings.timeout,
        });

        let request_config = self.inner.http_client.request_config.timeout(
            sync_settings.timeout.unwrap_or_else(|| Duration::from_secs(0))
                + self.inner.http_client.request_config.timeout,
        );

        let response = self.send(request, Some(request_config)).await?;
        let response = self.process_sync(response).await?;

        #[cfg(feature = "encryption")]
        if let Err(e) = self.send_outgoing_requests().await {
            error!(error = ?e, "Error while sending outgoing E2EE requests");
        }

        self.inner.sync_beat.notify(usize::MAX);

        Ok(response)
    }

    /// Repeatedly synchronize the client state with the server.
    ///
    /// This method will never return, if cancellation is needed the method
    /// should be wrapped in a cancelable task or the
    /// [`Client::sync_with_callback`] method can be used.
    ///
    /// This method will internally call [`Client::sync_once`] in a loop.
    ///
    /// This method can be used with the [`Client::register_event_handler`]
    /// method to react to individual events. If you instead wish to handle
    /// events in a bulk manner the [`Client::sync_with_callback`] and
    /// [`Client::sync_stream`] methods can be used instead. Those two methods
    /// repeatedly return the whole sync response.
    ///
    /// # Arguments
    ///
    /// * `sync_settings` - Settings for the sync call. *Note* that those
    ///   settings will be only used for the first sync call. See the argument
    ///   docs for [`Client::sync_once`] for more info.
    ///
    /// # Examples
    ///
    /// ```no_run
    /// # use url::Url;
    /// # use futures::executor::block_on;
    /// # block_on(async {
    /// # let homeserver = Url::parse("http://localhost:8080")?;
    /// # let username = "";
    /// # let password = "";
    /// use matrix_sdk::{
    ///     Client, config::SyncSettings,
    ///     ruma::events::room::message::OriginalSyncRoomMessageEvent,
    /// };
    ///
    /// let client = Client::new(homeserver).await?;
    /// client.login(&username, &password, None, None).await?;
    ///
    /// // Register our handler so we start responding once we receive a new
    /// // event.
    /// client.register_event_handler(|ev: OriginalSyncRoomMessageEvent| async move {
    ///     println!("Received event {}: {:?}", ev.sender, ev.content);
    /// }).await;
    ///
    /// // Now keep on syncing forever. `sync()` will use the latest sync token
    /// // automatically.
    /// client.sync(SyncSettings::default()).await;
    /// # Result::<_, matrix_sdk::Error>::Ok(()) });
    /// ```
    ///
    /// [argument docs]: #method.sync_once
    /// [`sync_with_callback`]: #method.sync_with_callback
    pub async fn sync(&self, sync_settings: crate::config::SyncSettings<'_>) {
        self.sync_with_callback(sync_settings, |_| async { LoopCtrl::Continue }).await
    }

    /// Repeatedly call sync to synchronize the client state with the server.
    ///
    /// # Arguments
    ///
    /// * `sync_settings` - Settings for the sync call. *Note* that those
    ///   settings will be only used for the first sync call. See the argument
    ///   docs for [`Client::sync_once`] for more info.
    ///
    /// * `callback` - A callback that will be called every time a successful
    ///   response has been fetched from the server. The callback must return a
    ///   boolean which signalizes if the method should stop syncing. If the
    ///   callback returns `LoopCtrl::Continue` the sync will continue, if the
    ///   callback returns `LoopCtrl::Break` the sync will be stopped.
    ///
    /// # Examples
    ///
    /// The following example demonstrates how to sync forever while sending all
    /// the interesting events through a mpsc channel to another thread e.g. a
    /// UI thread.
    ///
    /// ```no_run
    /// # use std::time::Duration;
    /// # use matrix_sdk::{Client, config::SyncSettings, LoopCtrl};
    /// # use url::Url;
    /// # use futures::executor::block_on;
    /// # block_on(async {
    /// # let homeserver = Url::parse("http://localhost:8080").unwrap();
    /// # let mut client = Client::new(homeserver).await.unwrap();
    ///
    /// use tokio::sync::mpsc::channel;
    ///
    /// let (tx, rx) = channel(100);
    ///
    /// let sync_channel = &tx;
    /// let sync_settings = SyncSettings::new()
    ///     .timeout(Duration::from_secs(30));
    ///
    /// client
    ///     .sync_with_callback(sync_settings, |response| async move {
    ///         let channel = sync_channel;
    ///
    ///         for (room_id, room) in response.rooms.join {
    ///             for event in room.timeline.events {
    ///                 channel.send(event).await.unwrap();
    ///             }
    ///         }
    ///
    ///         LoopCtrl::Continue
    ///     })
    ///     .await;
    /// })
    /// ```
    #[instrument(skip(self, callback))]
    pub async fn sync_with_callback<C>(
        &self,
        mut sync_settings: crate::config::SyncSettings<'_>,
        callback: impl Fn(SyncResponse) -> C,
    ) where
        C: Future<Output = LoopCtrl>,
    {
        let mut last_sync_time: Option<Instant> = None;

        if sync_settings.token.is_none() {
            sync_settings.token = self.sync_token().await;
        }

        loop {
            // TODO we should abort the sync loop if the error is a storage error or
            // the access token got invalid.
            if let Ok(r) = self.sync_loop_helper(&mut sync_settings).await {
                if callback(r).await == LoopCtrl::Break {
                    return;
                }
            } else {
                continue;
            }

            Client::delay_sync(&mut last_sync_time).await
        }
    }

    //// Repeatedly synchronize the client state with the server.
    ///
    /// This method will internally call [`Client::sync_once`] in a loop and is
    /// equivalent to the [`Client::sync`] method but the responses are provided
    /// as an async stream.
    ///
    /// # Arguments
    ///
    /// * `sync_settings` - Settings for the sync call. *Note* that those
    ///   settings will be only used for the first sync call. See the argument
    ///   docs for [`Client::sync_once`] for more info.
    ///
    /// # Examples
    ///
    /// ```no_run
    /// # use url::Url;
    /// # use futures::executor::block_on;
    /// # block_on(async {
    /// # let homeserver = Url::parse("http://localhost:8080")?;
    /// # let username = "";
    /// # let password = "";
    /// use futures::StreamExt;
    /// use matrix_sdk::{Client, config::SyncSettings};
    ///
    /// let client = Client::new(homeserver).await?;
    /// client.login(&username, &password, None, None).await?;
    ///
    /// let mut sync_stream = Box::pin(client.sync_stream(SyncSettings::default()).await);
    ///
    /// while let Some(Ok(response)) = sync_stream.next().await {
    ///     for room in response.rooms.join.values() {
    ///         for e in &room.timeline.events {
    ///             if let Ok(event) = e.event.deserialize() {
    ///                 println!("Received event {:?}", event);
    ///             }
    ///         }
    ///     }
    /// }
    ///
    /// # Result::<_, matrix_sdk::Error>::Ok(()) });
    /// ```
    #[instrument(skip(self))]
    pub async fn sync_stream<'a>(
        &'a self,
        mut sync_settings: crate::config::SyncSettings<'a>,
    ) -> impl Stream<Item = Result<SyncResponse>> + 'a {
        let mut last_sync_time: Option<Instant> = None;

        if sync_settings.token.is_none() {
            sync_settings.token = self.sync_token().await;
        }

        async_stream::stream! {
            loop {
                yield self.sync_loop_helper(&mut sync_settings).await;

                Client::delay_sync(&mut last_sync_time).await
            }
        }
    }

    /// Get the current, if any, sync token of the client.
    /// This will be None if the client didn't sync at least once.
    pub async fn sync_token(&self) -> Option<String> {
        self.inner.base_client.sync_token().await
    }

    /// Get a media file's content.
    ///
    /// If the content is encrypted and encryption is enabled, the content will
    /// be decrypted.
    ///
    /// # Arguments
    ///
    /// * `request` - The `MediaRequest` of the content.
    ///
    /// * `use_cache` - If we should use the media cache for this request.
    pub async fn get_media_content(
        &self,
        request: &MediaRequest,
        use_cache: bool,
    ) -> Result<Vec<u8>> {
        let content = if use_cache {
            self.inner.base_client.store().get_media_content(request).await?
        } else {
            None
        };

        if let Some(content) = content {
            Ok(content)
        } else {
            let content: Vec<u8> = match &request.source {
                MediaSource::Encrypted(file) => {
                    let content: Vec<u8> =
                        self.send(get_content::v3::Request::from_url(&file.url)?, None).await?.file;

                    #[cfg(feature = "encryption")]
                    let content = {
                        let mut cursor = std::io::Cursor::new(content);
                        let mut reader = matrix_sdk_base::crypto::AttachmentDecryptor::new(
                            &mut cursor,
                            file.as_ref().clone().into(),
                        )?;

                        let mut decrypted = Vec::new();
                        reader.read_to_end(&mut decrypted)?;

                        decrypted
                    };

                    content
                }
                MediaSource::Plain(uri) => {
                    if let MediaFormat::Thumbnail(size) = &request.format {
                        self.send(
                            get_content_thumbnail::v3::Request::from_url(
                                uri,
                                size.width,
                                size.height,
                            )?,
                            None,
                        )
                        .await?
                        .file
                    } else {
                        self.send(get_content::v3::Request::from_url(uri)?, None).await?.file
                    }
                }
            };

            if use_cache {
                self.inner.base_client.store().add_media_content(request, content.clone()).await?;
            }

            Ok(content)
        }
    }

    /// Remove a media file's content from the store.
    ///
    /// # Arguments
    ///
    /// * `request` - The `MediaRequest` of the content.
    pub async fn remove_media_content(&self, request: &MediaRequest) -> Result<()> {
        Ok(self.inner.base_client.store().remove_media_content(request).await?)
    }

    /// Delete all the media content corresponding to the given
    /// uri from the store.
    ///
    /// # Arguments
    ///
    /// * `uri` - The `MxcUri` of the files.
    pub async fn remove_media_content_for_uri(&self, uri: &MxcUri) -> Result<()> {
        Ok(self.inner.base_client.store().remove_media_content_for_uri(uri).await?)
    }

    /// Get the file of the given media event content.
    ///
    /// If the content is encrypted and encryption is enabled, the content will
    /// be decrypted.
    ///
    /// Returns `Ok(None)` if the event content has no file.
    ///
    /// This is a convenience method that calls the
    /// [`get_media_content`](#method.get_media_content) method.
    ///
    /// # Arguments
    ///
    /// * `event_content` - The media event content.
    ///
    /// * `use_cache` - If we should use the media cache for this file.
    pub async fn get_file(
        &self,
        event_content: impl MediaEventContent,
        use_cache: bool,
    ) -> Result<Option<Vec<u8>>> {
        if let Some(source) = event_content.source() {
            Ok(Some(
                self.get_media_content(
                    &MediaRequest { source, format: MediaFormat::File },
                    use_cache,
                )
                .await?,
            ))
        } else {
            Ok(None)
        }
    }

    /// Remove the file of the given media event content from the cache.
    ///
    /// This is a convenience method that calls the
    /// [`remove_media_content`](#method.remove_media_content) method.
    ///
    /// # Arguments
    ///
    /// * `event_content` - The media event content.
    pub async fn remove_file(&self, event_content: impl MediaEventContent) -> Result<()> {
        if let Some(source) = event_content.source() {
            self.remove_media_content(&MediaRequest { source, format: MediaFormat::File }).await?
        }

        Ok(())
    }

    /// Get a thumbnail of the given media event content.
    ///
    /// If the content is encrypted and encryption is enabled, the content will
    /// be decrypted.
    ///
    /// Returns `Ok(None)` if the event content has no thumbnail.
    ///
    /// This is a convenience method that calls the
    /// [`get_media_content`](#method.get_media_content) method.
    ///
    /// # Arguments
    ///
    /// * `event_content` - The media event content.
    ///
    /// * `size` - The _desired_ size of the thumbnail. The actual thumbnail may
    ///   not match the size specified.
    ///
    /// * `use_cache` - If we should use the media cache for this thumbnail.
    pub async fn get_thumbnail(
        &self,
        event_content: impl MediaEventContent,
        size: MediaThumbnailSize,
        use_cache: bool,
    ) -> Result<Option<Vec<u8>>> {
        if let Some(source) = event_content.thumbnail_source() {
            Ok(Some(
                self.get_media_content(
                    &MediaRequest { source, format: MediaFormat::Thumbnail(size) },
                    use_cache,
                )
                .await?,
            ))
        } else {
            Ok(None)
        }
    }

    /// Remove the thumbnail of the given media event content from the cache.
    ///
    /// This is a convenience method that calls the
    /// [`remove_media_content`](#method.remove_media_content) method.
    ///
    /// # Arguments
    ///
    /// * `event_content` - The media event content.
    ///
    /// * `size` - The _desired_ size of the thumbnail. Must match the size
    ///   requested with [`get_thumbnail`](#method.get_thumbnail).
    pub async fn remove_thumbnail(
        &self,
        event_content: impl MediaEventContent,
        size: MediaThumbnailSize,
    ) -> Result<()> {
        if let Some(source) = event_content.source() {
            self.remove_media_content(&MediaRequest {
                source,
                format: MediaFormat::Thumbnail(size),
            })
            .await?
        }

        Ok(())
    }

    /// Gets information about the owner of a given access token.
    pub async fn whoami(&self) -> HttpResult<whoami::v3::Response> {
        let request = whoami::v3::Request::new();
        self.send(request, None).await
    }

    /// Upload the file to be read from `reader` and construct an attachment
    /// message with `body`, `content_type`, `info` and `thumbnail`.
    pub(crate) async fn prepare_attachment_message<R: Read, T: Read>(
        &self,
        body: &str,
        content_type: &Mime,
        reader: &mut R,
        info: Option<AttachmentInfo>,
        thumbnail: Option<Thumbnail<'_, T>>,
    ) -> Result<ruma::events::room::message::MessageType> {
        let (thumbnail_source, thumbnail_info) = if let Some(thumbnail) = thumbnail {
            let response = self.upload(thumbnail.content_type, thumbnail.reader).await?;
            let url = response.content_uri;

            use ruma::events::room::ThumbnailInfo;
            let thumbnail_info = assign!(
                thumbnail.info.as_ref().map(|info| ThumbnailInfo::from(info.clone())).unwrap_or_default(),
                { mimetype: Some(thumbnail.content_type.as_ref().to_owned()) }
            );

            (Some(MediaSource::Plain(url)), Some(Box::new(thumbnail_info)))
        } else {
            (None, None)
        };

        let response = self.upload(content_type, reader).await?;

        let url = response.content_uri;

        use ruma::events::room::{self, message};
        Ok(match content_type.type_() {
            mime::IMAGE => {
                let info = assign!(
                    info.map(room::ImageInfo::from).unwrap_or_default(),
                    {
                        mimetype: Some(content_type.as_ref().to_owned()),
                        thumbnail_source,
                        thumbnail_info,
                    }
                );
                message::MessageType::Image(message::ImageMessageEventContent::plain(
                    body.to_owned(),
                    url,
                    Some(Box::new(info)),
                ))
            }
            mime::AUDIO => {
                let info = assign!(
                    info.map(message::AudioInfo::from).unwrap_or_default(),
                    {
                        mimetype: Some(content_type.as_ref().to_owned()),
                    }
                );
                message::MessageType::Audio(message::AudioMessageEventContent::plain(
                    body.to_owned(),
                    url,
                    Some(Box::new(info)),
                ))
            }
            mime::VIDEO => {
                let info = assign!(
                    info.map(message::VideoInfo::from).unwrap_or_default(),
                    {
                        mimetype: Some(content_type.as_ref().to_owned()),
                        thumbnail_source,
                        thumbnail_info
                    }
                );
                message::MessageType::Video(message::VideoMessageEventContent::plain(
                    body.to_owned(),
                    url,
                    Some(Box::new(info)),
                ))
            }
            _ => {
                let info = assign!(
                    info.map(message::FileInfo::from).unwrap_or_default(),
                    {
                        mimetype: Some(content_type.as_ref().to_owned()),
                        thumbnail_source,
                        thumbnail_info
                    }
                );
                message::MessageType::File(message::FileMessageEventContent::plain(
                    body.to_owned(),
                    url,
                    Some(Box::new(info)),
                ))
            }
        })
    }
}

// mockito (the http mocking library) is not supported for wasm32
#[cfg(all(test, not(target_arch = "wasm32")))]
pub(crate) mod tests {
    use matrix_sdk_test::async_test;
    #[cfg(target_arch = "wasm32")]
    wasm_bindgen_test::wasm_bindgen_test_configure!(run_in_browser);

    use std::{collections::BTreeMap, convert::TryInto, io::Cursor, str::FromStr, time::Duration};

    use matrix_sdk_base::media::{MediaFormat, MediaRequest, MediaThumbnailSize};
    use matrix_sdk_common::deserialized_responses::SyncRoomEvent;
    use matrix_sdk_test::{test_json, EventBuilder, EventsJson};
    use mockito::{mock, Matcher};
    use ruma::{
        api::{
            client::{
                self as client_api,
                account::register::{v3::Request as RegistrationRequest, RegistrationKind},
                directory::{
                    get_public_rooms,
                    get_public_rooms_filtered::{self, v3::Request as PublicRoomsFilterRequest},
                },
                media::get_content_thumbnail::v3::Method,
                membership::Invite3pidInit,
                session::get_login_types::v3::LoginType,
                uiaa::{self, UiaaResponse},
            },
            error::{FromHttpResponseError, ServerError},
            MatrixVersion,
        },
        assign, device_id,
        directory::Filter,
        event_id,
        events::{
            room::{
                message::{ImageMessageEventContent, RoomMessageEventContent},
                ImageInfo, MediaSource,
            },
            AnySyncStateEvent, StateEventType,
        },
        mxc_uri, room_id,
        serde::Raw,
        thirdparty, uint, user_id, TransactionId, UserId,
    };
    use serde_json::json;
    use url::Url;

    use super::{Client, ClientBuilder, Session};
    use crate::{
        attachment::{
            AttachmentConfig, AttachmentInfo, BaseImageInfo, BaseThumbnailInfo, BaseVideoInfo,
            Thumbnail,
        },
        config::{RequestConfig, SyncSettings},
        HttpError, RoomMember,
    };

    fn test_client_builder() -> ClientBuilder {
        let homeserver = Url::parse(&mockito::server_url()).unwrap();
        Client::builder().homeserver_url(homeserver).server_versions([MatrixVersion::V1_0])
    }

    async fn no_retry_test_client() -> Client {
        test_client_builder()
            .request_config(RequestConfig::new().disable_retry())
            .build()
            .await
            .unwrap()
    }

    pub(crate) async fn logged_in_client() -> Client {
        let session = Session {
            access_token: "1234".to_owned(),
            user_id: user_id!("@example:localhost").to_owned(),
            device_id: device_id!("DEVICEID").to_owned(),
        };
        let client = no_retry_test_client().await;
        client.restore_login(session).await.unwrap();

        client
    }

    #[async_test]
    async fn set_homeserver() {
        let client = no_retry_test_client().await;
        let homeserver = Url::from_str("http://example.com/").unwrap();
        client.set_homeserver(homeserver.clone()).await;

        assert_eq!(client.homeserver().await, homeserver);
    }

    #[async_test]
    async fn successful_discovery() {
        let server_url = mockito::server_url();
        let domain = server_url.strip_prefix("http://").unwrap();
        let alice = UserId::parse("@alice:".to_owned() + domain).unwrap();

        let _m_well_known = mock("GET", "/.well-known/matrix/client")
            .with_status(200)
            .with_body(
                test_json::WELL_KNOWN.to_string().replace("HOMESERVER_URL", server_url.as_ref()),
            )
            .create();

        let _m_versions = mock("GET", "/_matrix/client/versions")
            .with_status(200)
            .with_body(test_json::VERSIONS.to_string())
            .create();
        let client = Client::builder().user_id(&alice).build().await.unwrap();

        assert_eq!(client.homeserver().await, Url::parse(server_url.as_ref()).unwrap());
    }

    #[async_test]
    async fn discovery_broken_server() {
        let server_url = mockito::server_url();
        let domain = server_url.strip_prefix("http://").unwrap();
        let alice = UserId::parse("@alice:".to_owned() + domain).unwrap();

        let _m = mock("GET", "/.well-known/matrix/client").with_status(404).create();

        assert!(
            Client::builder().user_id(&alice).build().await.is_err(),
            "Creating a client from a user ID should fail when the .well-known request fails."
        );
    }

    #[async_test]
    async fn login() {
        let homeserver = Url::from_str(&mockito::server_url()).unwrap();
        let client = no_retry_test_client().await;

        let _m_types = mock("GET", "/_matrix/client/r0/login")
            .with_status(200)
            .with_body(test_json::LOGIN_TYPES.to_string())
            .create();

        let can_password = client
            .get_login_types()
            .await
            .unwrap()
            .flows
            .iter()
            .any(|flow| matches!(flow, LoginType::Password(_)));
        assert!(can_password);

        let _m_login = mock("POST", "/_matrix/client/r0/login")
            .with_status(200)
            .with_body(test_json::LOGIN.to_string())
            .create();

        client.login("example", "wordpass", None, None).await.unwrap();

        let logged_in = client.logged_in().await;
        assert!(logged_in, "Client should be logged in");

        assert_eq!(client.homeserver().await, homeserver);
    }

    #[async_test]
    async fn login_with_discovery() {
        let client = no_retry_test_client().await;

        let _m_login = mock("POST", "/_matrix/client/r0/login")
            .with_status(200)
            .with_body(test_json::LOGIN_WITH_DISCOVERY.to_string())
            .create();

        client.login("example", "wordpass", None, None).await.unwrap();

        let logged_in = client.logged_in().await;
        assert!(logged_in, "Client should be logged in");

        assert_eq!(client.homeserver().await.as_str(), "https://example.org/");
    }

    #[async_test]
    async fn login_no_discovery() {
        let client = no_retry_test_client().await;

        let _m_login = mock("POST", "/_matrix/client/r0/login")
            .with_status(200)
            .with_body(test_json::LOGIN.to_string())
            .create();

        client.login("example", "wordpass", None, None).await.unwrap();

        let logged_in = client.logged_in().await;
        assert!(logged_in, "Client should be logged in");

        assert_eq!(client.homeserver().await, Url::parse(&mockito::server_url()).unwrap());
    }

    #[async_test]
    #[cfg(feature = "sso-login")]
    async fn login_with_sso() {
        let _m_login = mock("POST", "/_matrix/client/r0/login")
            .with_status(200)
            .with_body(test_json::LOGIN.to_string())
            .create();

        let _homeserver = Url::from_str(&mockito::server_url()).unwrap();
        let client = no_retry_test_client().await;
        let idp = crate::client::get_login_types::v3::IdentityProvider::new(
            "some-id".to_owned(),
            "idp-name".to_owned(),
        );
        client
            .login_with_sso(
                |sso_url| async move {
                    let sso_url = Url::parse(sso_url.as_str()).unwrap();

                    let (_, redirect) =
                        sso_url.query_pairs().find(|(key, _)| key == "redirectUrl").unwrap();

                    let mut redirect_url = Url::parse(redirect.into_owned().as_str()).unwrap();
                    redirect_url.set_query(Some("loginToken=tinytoken"));

                    reqwest::get(redirect_url.to_string()).await.unwrap();

                    Ok(())
                },
                None,
                None,
                None,
                None,
                Some(&idp.id),
            )
            .await
            .unwrap();

        let logged_in = client.logged_in().await;
        assert!(logged_in, "Client should be logged in");
    }

    #[async_test]
    async fn login_with_sso_token() {
        let client = no_retry_test_client().await;

        let _m = mock("GET", "/_matrix/client/r0/login")
            .with_status(200)
            .with_body(test_json::LOGIN_TYPES.to_string())
            .create();

        let can_sso = client
            .get_login_types()
            .await
            .unwrap()
            .flows
            .iter()
            .any(|flow| matches!(flow, LoginType::Sso(_)));
        assert!(can_sso);

        let sso_url = client.get_sso_login_url("http://127.0.0.1:3030", None).await;
        assert!(sso_url.is_ok());

        let _m = mock("POST", "/_matrix/client/r0/login")
            .with_status(200)
            .with_body(test_json::LOGIN.to_string())
            .create();

        client.login_with_token("averysmalltoken", None, None).await.unwrap();

        let logged_in = client.logged_in().await;
        assert!(logged_in, "Client should be logged in");
    }

    #[async_test]
    async fn devices() {
        let client = logged_in_client().await;

        let _m = mock("GET", "/_matrix/client/r0/devices")
            .with_status(200)
            .with_body(test_json::DEVICES.to_string())
            .create();

        assert!(client.devices().await.is_ok());
    }

    #[async_test]
    async fn test_join_leave_room() {
        let room_id = room_id!("!SVkFJHzfwvuaIEawgC:localhost");

        let _m = mock("GET", Matcher::Regex(r"^/_matrix/client/r0/sync\?.*$".to_owned()))
            .with_status(200)
            .with_body(test_json::SYNC.to_string())
            .create();

        let client = logged_in_client().await;
        let session = client.session().await.unwrap();

        let room = client.get_joined_room(room_id);
        assert!(room.is_none());

        client.sync_once(SyncSettings::default()).await.unwrap();

        let room = client.get_left_room(room_id);
        assert!(room.is_none());

        let room = client.get_joined_room(room_id);
        assert!(room.is_some());

        // test store reloads with correct room state from the state store
        let joined_client = no_retry_test_client().await;
        joined_client.restore_login(session).await.unwrap();

        // joined room reloaded from state store
        joined_client.sync_once(SyncSettings::default()).await.unwrap();
        let room = joined_client.get_joined_room(room_id);
        assert!(room.is_some());

        let _m = mock("GET", Matcher::Regex(r"^/_matrix/client/r0/sync\?.*$".to_owned()))
            .with_status(200)
            .with_body(test_json::LEAVE_SYNC_EVENT.to_string())
            .create();

        joined_client.sync_once(SyncSettings::default()).await.unwrap();

        let room = joined_client.get_joined_room(room_id);
        assert!(room.is_none());

        let room = joined_client.get_left_room(room_id);
        assert!(room.is_some());
    }

    #[async_test]
    async fn account_data() {
        let client = logged_in_client().await;

        let _m = mock("GET", Matcher::Regex(r"^/_matrix/client/r0/sync\?.*$".to_owned()))
            .with_status(200)
            .with_body(test_json::SYNC.to_string())
            .match_header("authorization", "Bearer 1234")
            .create();

        let sync_settings = SyncSettings::new().timeout(Duration::from_millis(3000));
        let _response = client.sync_once(sync_settings).await.unwrap();

        // let bc = &client.base_client;
        // let ignored_users = bc.ignored_users.read().await;
        // assert_eq!(1, ignored_users.len())
    }

    #[async_test]
    async fn room_creation() {
        let client = logged_in_client().await;

        let response = EventBuilder::default()
            .add_state_event(EventsJson::Member)
            .add_state_event(EventsJson::PowerLevels)
            .build_sync_response();

        client.inner.base_client.receive_sync_response(response).await.unwrap();
        let room_id = room_id!("!SVkFJHzfwvuaIEawgC:localhost");

        assert_eq!(client.homeserver().await, Url::parse(&mockito::server_url()).unwrap());

        let room = client.get_joined_room(room_id);
        assert!(room.is_some());
    }

    #[async_test]
    async fn login_error() {
        let client = no_retry_test_client().await;

        let _m = mock("POST", "/_matrix/client/r0/login")
            .with_status(403)
            .with_body(test_json::LOGIN_RESPONSE_ERR.to_string())
            .create();

        if let Err(err) = client.login("example", "wordpass", None, None).await {
            if let crate::Error::Http(HttpError::ClientApi(FromHttpResponseError::Server(
                ServerError::Known(client_api::Error { kind, message, status_code }),
            ))) = err
            {
                if let client_api::error::ErrorKind::Forbidden = kind {
                } else {
                    panic!("found the wrong `ErrorKind` {:?}, expected `Forbidden", kind);
                }
                assert_eq!(message, "Invalid password".to_owned());
                assert_eq!(status_code, http::StatusCode::from_u16(403).unwrap());
            } else {
                panic!("found the wrong `Error` type {:?}, expected `Error::RumaResponse", err);
            }
        } else {
            panic!("this request should return an `Err` variant")
        }
    }

    #[async_test]
    async fn register_error() {
        let client = no_retry_test_client().await;

        let _m = mock("POST", Matcher::Regex(r"^/_matrix/client/r0/register\?.*$".to_owned()))
            .with_status(403)
            .with_body(test_json::REGISTRATION_RESPONSE_ERR.to_string())
            .create();

        let user = assign!(RegistrationRequest::new(), {
            username: Some("user"),
            password: Some("password"),
            auth: Some(uiaa::AuthData::FallbackAcknowledgement(
                uiaa::FallbackAcknowledgement::new("foobar"),
            )),
            kind: RegistrationKind::User,
        });

        if let Err(err) = client.register(user).await {
            if let HttpError::UiaaError(FromHttpResponseError::Server(ServerError::Known(
                UiaaResponse::MatrixError(client_api::Error { kind, message, status_code }),
            ))) = err
            {
                if let client_api::error::ErrorKind::Forbidden = kind {
                } else {
                    panic!("found the wrong `ErrorKind` {:?}, expected `Forbidden", kind);
                }
                assert_eq!(message, "Invalid password".to_owned());
                assert_eq!(status_code, http::StatusCode::from_u16(403).unwrap());
            } else {
                panic!("found the wrong `Error` type {:#?}, expected `UiaaResponse`", err);
            }
        } else {
            panic!("this request should return an `Err` variant")
        }
    }

    #[async_test]
    async fn join_room_by_id() {
        let client = logged_in_client().await;

        let _m = mock("POST", Matcher::Regex(r"^/_matrix/client/r0/rooms/.*/join".to_owned()))
            .with_status(200)
            .with_body(test_json::ROOM_ID.to_string())
            .match_header("authorization", "Bearer 1234")
            .create();

        let room_id = room_id!("!testroom:example.org");

        assert_eq!(
            // this is the `join_by_room_id::Response` but since no PartialEq we check the RoomId
            // field
            client.join_room_by_id(room_id).await.unwrap().room_id,
            room_id
        );
    }

    #[async_test]
    async fn join_room_by_id_or_alias() {
        let client = logged_in_client().await;

        let _m = mock("POST", Matcher::Regex(r"^/_matrix/client/r0/join/".to_owned()))
            .with_status(200)
            .with_body(test_json::ROOM_ID.to_string())
            .match_header("authorization", "Bearer 1234")
            .create();

        let room_id = room_id!("!testroom:example.org").into();

        assert_eq!(
            // this is the `join_by_room_id::Response` but since no PartialEq we check the RoomId
            // field
            client
                .join_room_by_id_or_alias(room_id, &["server.com".try_into().unwrap()])
                .await
                .unwrap()
                .room_id,
            room_id!("!testroom:example.org")
        );
    }

    #[async_test]
    async fn invite_user_by_id() {
        let client = logged_in_client().await;

        let _m = mock("POST", Matcher::Regex(r"^/_matrix/client/r0/rooms/.*/invite".to_owned()))
            .with_status(200)
            .with_body(test_json::LOGOUT.to_string())
            .match_header("authorization", "Bearer 1234")
            .create();

        let _m = mock("GET", Matcher::Regex(r"^/_matrix/client/r0/sync\?.*$".to_owned()))
            .with_status(200)
            .match_header("authorization", "Bearer 1234")
            .with_body(test_json::SYNC.to_string())
            .create();

        let sync_settings = SyncSettings::new().timeout(Duration::from_millis(3000));

        let _response = client.sync_once(sync_settings).await.unwrap();

        let user = user_id!("@example:localhost");
        let room = client.get_joined_room(room_id!("!SVkFJHzfwvuaIEawgC:localhost")).unwrap();

        room.invite_user_by_id(user).await.unwrap();
    }

    #[async_test]
    async fn invite_user_by_3pid() {
        let client = logged_in_client().await;

        let _m = mock("POST", Matcher::Regex(r"^/_matrix/client/r0/rooms/.*/invite".to_owned()))
            .with_status(200)
            // empty JSON object
            .with_body(test_json::LOGOUT.to_string())
            .match_header("authorization", "Bearer 1234")
            .create();

        let _m = mock("GET", Matcher::Regex(r"^/_matrix/client/r0/sync\?.*$".to_owned()))
            .with_status(200)
            .match_header("authorization", "Bearer 1234")
            .with_body(test_json::SYNC.to_string())
            .create();

        let sync_settings = SyncSettings::new().timeout(Duration::from_millis(3000));

        let _response = client.sync_once(sync_settings).await.unwrap();

        let room = client.get_joined_room(room_id!("!SVkFJHzfwvuaIEawgC:localhost")).unwrap();

        room.invite_user_by_3pid(
            Invite3pidInit {
                id_server: "example.org",
                id_access_token: "IdToken",
                medium: thirdparty::Medium::Email,
                address: "address",
            }
            .into(),
        )
        .await
        .unwrap();
    }

    #[async_test]
    async fn room_search_all() {
        let client = no_retry_test_client().await;

        let _m = mock("GET", Matcher::Regex(r"^/_matrix/client/r0/publicRooms".to_owned()))
            .with_status(200)
            .with_body(test_json::PUBLIC_ROOMS.to_string())
            .create();

        let get_public_rooms::v3::Response { chunk, .. } =
            client.public_rooms(Some(10), None, None).await.unwrap();
        assert_eq!(chunk.len(), 1);
    }

    #[async_test]
    async fn room_search_filtered() {
        let client = logged_in_client().await;

        let _m = mock("POST", Matcher::Regex(r"^/_matrix/client/r0/publicRooms".to_owned()))
            .with_status(200)
            .with_body(test_json::PUBLIC_ROOMS.to_string())
            .match_header("authorization", "Bearer 1234")
            .create();

        let generic_search_term = Some("cheese");
        let filter = assign!(Filter::new(), { generic_search_term });
        let request = assign!(PublicRoomsFilterRequest::new(), { filter });

        let get_public_rooms_filtered::v3::Response { chunk, .. } =
            client.public_rooms_filtered(request).await.unwrap();
        assert_eq!(chunk.len(), 1);
    }

    #[async_test]
    async fn leave_room() {
        let client = logged_in_client().await;

        let _m = mock("POST", Matcher::Regex(r"^/_matrix/client/r0/rooms/.*/leave".to_owned()))
            .with_status(200)
            // this is an empty JSON object
            .with_body(test_json::LOGOUT.to_string())
            .match_header("authorization", "Bearer 1234")
            .create();

        let _m = mock("GET", Matcher::Regex(r"^/_matrix/client/r0/sync\?.*$".to_owned()))
            .with_status(200)
            .match_header("authorization", "Bearer 1234")
            .with_body(test_json::SYNC.to_string())
            .create();

        let sync_settings = SyncSettings::new().timeout(Duration::from_millis(3000));

        let _response = client.sync_once(sync_settings).await.unwrap();

        let room = client.get_joined_room(room_id!("!SVkFJHzfwvuaIEawgC:localhost")).unwrap();

        room.leave().await.unwrap();
    }

    #[async_test]
    async fn ban_user() {
        let client = logged_in_client().await;

        let _m = mock("POST", Matcher::Regex(r"^/_matrix/client/r0/rooms/.*/ban".to_owned()))
            .with_status(200)
            // this is an empty JSON object
            .with_body(test_json::LOGOUT.to_string())
            .match_header("authorization", "Bearer 1234")
            .create();

        let _m = mock("GET", Matcher::Regex(r"^/_matrix/client/r0/sync\?.*$".to_owned()))
            .with_status(200)
            .match_header("authorization", "Bearer 1234")
            .with_body(test_json::SYNC.to_string())
            .create();

        let sync_settings = SyncSettings::new().timeout(Duration::from_millis(3000));

        let _response = client.sync_once(sync_settings).await.unwrap();

        let user = user_id!("@example:localhost");
        let room = client.get_joined_room(room_id!("!SVkFJHzfwvuaIEawgC:localhost")).unwrap();

        room.ban_user(user, None).await.unwrap();
    }

    #[async_test]
    async fn kick_user() {
        let client = logged_in_client().await;

        let _m = mock("POST", Matcher::Regex(r"^/_matrix/client/r0/rooms/.*/kick".to_owned()))
            .with_status(200)
            // this is an empty JSON object
            .with_body(test_json::LOGOUT.to_string())
            .match_header("authorization", "Bearer 1234")
            .create();

        let _m = mock("GET", Matcher::Regex(r"^/_matrix/client/r0/sync\?.*$".to_owned()))
            .with_status(200)
            .match_header("authorization", "Bearer 1234")
            .with_body(test_json::SYNC.to_string())
            .create();

        let sync_settings = SyncSettings::new().timeout(Duration::from_millis(3000));

        let _response = client.sync_once(sync_settings).await.unwrap();

        let user = user_id!("@example:localhost");
        let room = client.get_joined_room(room_id!("!SVkFJHzfwvuaIEawgC:localhost")).unwrap();

        room.kick_user(user, None).await.unwrap();
    }

    #[async_test]
    async fn forget_room() {
        let client = logged_in_client().await;

        let _m = mock("POST", Matcher::Regex(r"^/_matrix/client/r0/rooms/.*/forget".to_owned()))
            .with_status(200)
            // this is an empty JSON object
            .with_body(test_json::LOGOUT.to_string())
            .match_header("authorization", "Bearer 1234")
            .create();

        let _m = mock("GET", Matcher::Regex(r"^/_matrix/client/r0/sync\?.*$".to_owned()))
            .with_status(200)
            .match_header("authorization", "Bearer 1234")
            .with_body(test_json::LEAVE_SYNC.to_string())
            .create();

        let sync_settings = SyncSettings::new().timeout(Duration::from_millis(3000));

        let _response = client.sync_once(sync_settings).await.unwrap();

        let room = client.get_left_room(room_id!("!SVkFJHzfwvuaIEawgC:localhost")).unwrap();

        room.forget().await.unwrap();
    }

    #[async_test]
    async fn read_receipt() {
        let client = logged_in_client().await;

        let _m = mock("POST", Matcher::Regex(r"^/_matrix/client/r0/rooms/.*/receipt".to_owned()))
            .with_status(200)
            // this is an empty JSON object
            .with_body(test_json::LOGOUT.to_string())
            .match_header("authorization", "Bearer 1234")
            .create();

        let _m = mock("GET", Matcher::Regex(r"^/_matrix/client/r0/sync\?.*$".to_owned()))
            .with_status(200)
            .match_header("authorization", "Bearer 1234")
            .with_body(test_json::SYNC.to_string())
            .create();

        let sync_settings = SyncSettings::new().timeout(Duration::from_millis(3000));

        let _response = client.sync_once(sync_settings).await.unwrap();

        let event_id = event_id!("$xxxxxx:example.org");
        let room = client.get_joined_room(room_id!("!SVkFJHzfwvuaIEawgC:localhost")).unwrap();

        room.read_receipt(event_id).await.unwrap();
    }

    #[async_test]
    async fn read_marker() {
        let client = logged_in_client().await;

        let _m =
            mock("POST", Matcher::Regex(r"^/_matrix/client/r0/rooms/.*/read_markers".to_owned()))
                .with_status(200)
                // this is an empty JSON object
                .with_body(test_json::LOGOUT.to_string())
                .match_header("authorization", "Bearer 1234")
                .create();

        let _m = mock("GET", Matcher::Regex(r"^/_matrix/client/r0/sync\?.*$".to_owned()))
            .with_status(200)
            .match_header("authorization", "Bearer 1234")
            .with_body(test_json::SYNC.to_string())
            .create();

        let sync_settings = SyncSettings::new().timeout(Duration::from_millis(3000));

        let _response = client.sync_once(sync_settings).await.unwrap();

        let event_id = event_id!("$xxxxxx:example.org");
        let room = client.get_joined_room(room_id!("!SVkFJHzfwvuaIEawgC:localhost")).unwrap();

        room.read_marker(event_id, None).await.unwrap();
    }

    #[async_test]
    async fn typing_notice() {
        let client = logged_in_client().await;

        let _m = mock("PUT", Matcher::Regex(r"^/_matrix/client/r0/rooms/.*/typing".to_owned()))
            .with_status(200)
            // this is an empty JSON object
            .with_body(test_json::LOGOUT.to_string())
            .match_header("authorization", "Bearer 1234")
            .create();

        let _m = mock("GET", Matcher::Regex(r"^/_matrix/client/r0/sync\?.*$".to_owned()))
            .with_status(200)
            .match_header("authorization", "Bearer 1234")
            .with_body(test_json::SYNC.to_string())
            .create();

        let sync_settings = SyncSettings::new().timeout(Duration::from_millis(3000));

        let _response = client.sync_once(sync_settings).await.unwrap();

        let room = client.get_joined_room(room_id!("!SVkFJHzfwvuaIEawgC:localhost")).unwrap();

        room.typing_notice(true).await.unwrap();
    }

    #[async_test]
    async fn room_state_event_send() {
        use ruma::events::room::member::{MembershipState, RoomMemberEventContent};

        let client = logged_in_client().await;

        let _m = mock("PUT", Matcher::Regex(r"^/_matrix/client/r0/rooms/.*/state/.*".to_owned()))
            .with_status(200)
            .match_header("authorization", "Bearer 1234")
            .with_body(test_json::EVENT_ID.to_string())
            .create();

        let _m = mock("GET", Matcher::Regex(r"^/_matrix/client/r0/sync\?.*$".to_owned()))
            .with_status(200)
            .match_header("authorization", "Bearer 1234")
            .with_body(test_json::SYNC.to_string())
            .create();

        let sync_settings = SyncSettings::new().timeout(Duration::from_millis(3000));

        let _response = client.sync_once(sync_settings).await.unwrap();

        let room_id = room_id!("!SVkFJHzfwvuaIEawgC:localhost");

        let room = client.get_joined_room(room_id).unwrap();

        let avatar_url = mxc_uri!("mxc://example.org/avA7ar");
        let member_event = assign!(RoomMemberEventContent::new(MembershipState::Join), {
            avatar_url: Some(avatar_url.to_owned())
        });
        let response = room.send_state_event(member_event, "").await.unwrap();
        assert_eq!(event_id!("$h29iv0s8:example.com"), response.event_id);
    }

    #[async_test]
    async fn room_message_send() {
        let client = logged_in_client().await;

        let _m = mock("PUT", Matcher::Regex(r"^/_matrix/client/r0/rooms/.*/send/".to_owned()))
            .with_status(200)
            .match_header("authorization", "Bearer 1234")
            .with_body(test_json::EVENT_ID.to_string())
            .create();

        let _m = mock("GET", Matcher::Regex(r"^/_matrix/client/r0/sync\?.*$".to_owned()))
            .with_status(200)
            .match_header("authorization", "Bearer 1234")
            .with_body(test_json::SYNC.to_string())
            .create();

        let sync_settings = SyncSettings::new().timeout(Duration::from_millis(3000));

        let _response = client.sync_once(sync_settings).await.unwrap();

        let room = client.get_joined_room(room_id!("!SVkFJHzfwvuaIEawgC:localhost")).unwrap();

        let content = RoomMessageEventContent::text_plain("Hello world");
        let txn_id = TransactionId::new();
        let response = room.send(content, Some(&txn_id)).await.unwrap();

        assert_eq!(event_id!("$h29iv0s8:example.com"), response.event_id)
    }

    #[async_test]
    async fn room_attachment_send() {
        let client = logged_in_client().await;

        let _m = mock("PUT", Matcher::Regex(r"^/_matrix/client/r0/rooms/.*/send/".to_owned()))
            .with_status(200)
            .match_header("authorization", "Bearer 1234")
            .match_body(Matcher::PartialJson(json!({
                "info": {
                    "mimetype": "image/jpeg"
                }
            })))
            .with_body(test_json::EVENT_ID.to_string())
            .create();

        let _m = mock("POST", Matcher::Regex(r"^/_matrix/media/r0/upload".to_owned()))
            .with_status(200)
            .match_header("content-type", "image/jpeg")
            .with_body(
                json!({
                  "content_uri": "mxc://example.com/AQwafuaFswefuhsfAFAgsw"
                })
                .to_string(),
            )
            .create();

        let _m = mock("GET", Matcher::Regex(r"^/_matrix/client/r0/sync\?.*$".to_owned()))
            .with_status(200)
            .match_header("authorization", "Bearer 1234")
            .with_body(test_json::SYNC.to_string())
            .create();

        let sync_settings = SyncSettings::new().timeout(Duration::from_millis(3000));

        let _response = client.sync_once(sync_settings).await.unwrap();

        let room = client.get_joined_room(room_id!("!SVkFJHzfwvuaIEawgC:localhost")).unwrap();

        let mut media = Cursor::new("Hello world");

        let response = room
            .send_attachment("image", &mime::IMAGE_JPEG, &mut media, AttachmentConfig::new())
            .await
            .unwrap();

        assert_eq!(event_id!("$h29iv0s8:example.com"), response.event_id)
    }

    #[async_test]
    async fn room_attachment_send_info() {
        let client = logged_in_client().await;

        let _m = mock("PUT", Matcher::Regex(r"^/_matrix/client/r0/rooms/.*/send/".to_owned()))
            .with_status(200)
            .match_header("authorization", "Bearer 1234")
            .match_body(Matcher::PartialJson(json!({
                "info": {
                    "mimetype": "image/jpeg",
                    "h": 600,
                    "w": 800,
                }
            })))
            .with_body(test_json::EVENT_ID.to_string())
            .create();

        let upload_mock = mock("POST", Matcher::Regex(r"^/_matrix/media/r0/upload".to_owned()))
            .with_status(200)
            .match_header("content-type", "image/jpeg")
            .with_body(
                json!({
                  "content_uri": "mxc://example.com/AQwafuaFswefuhsfAFAgsw"
                })
                .to_string(),
            )
            .create();

        let _m = mock("GET", Matcher::Regex(r"^/_matrix/client/r0/sync\?.*$".to_owned()))
            .with_status(200)
            .match_header("authorization", "Bearer 1234")
            .with_body(test_json::SYNC.to_string())
            .create();

        let sync_settings = SyncSettings::new().timeout(Duration::from_millis(3000));

        let _response = client.sync_once(sync_settings).await.unwrap();

        let room = client.get_joined_room(room_id!("!SVkFJHzfwvuaIEawgC:localhost")).unwrap();

        let mut media = Cursor::new("Hello world");

        let config = AttachmentConfig::new().info(AttachmentInfo::Image(BaseImageInfo {
            height: Some(uint!(600)),
            width: Some(uint!(800)),
            size: None,
            blurhash: None,
        }));

        let response =
            room.send_attachment("image", &mime::IMAGE_JPEG, &mut media, config).await.unwrap();

        upload_mock.assert();
        assert_eq!(event_id!("$h29iv0s8:example.com"), response.event_id)
    }

    #[async_test]
    async fn room_attachment_send_wrong_info() {
        let client = logged_in_client().await;

        let _m = mock("PUT", Matcher::Regex(r"^/_matrix/client/r0/rooms/.*/send/".to_owned()))
            .with_status(200)
            .match_header("authorization", "Bearer 1234")
            .match_body(Matcher::PartialJson(json!({
                "info": {
                    "mimetype": "image/jpeg",
                    "h": 600,
                    "w": 800,
                }
            })))
            .with_body(test_json::EVENT_ID.to_string())
            .create();

        let _m = mock("POST", Matcher::Regex(r"^/_matrix/media/r0/upload".to_owned()))
            .with_status(200)
            .match_header("content-type", "image/jpeg")
            .with_body(
                json!({
                  "content_uri": "mxc://example.com/AQwafuaFswefuhsfAFAgsw"
                })
                .to_string(),
            )
            .create();

        let _m = mock("GET", Matcher::Regex(r"^/_matrix/client/r0/sync\?.*$".to_owned()))
            .with_status(200)
            .match_header("authorization", "Bearer 1234")
            .with_body(test_json::SYNC.to_string())
            .create();

        let sync_settings = SyncSettings::new().timeout(Duration::from_millis(3000));

        let _response = client.sync_once(sync_settings).await.unwrap();

        let room = client.get_joined_room(room_id!("!SVkFJHzfwvuaIEawgC:localhost")).unwrap();

        let mut media = Cursor::new("Hello world");

        let config = AttachmentConfig::new().info(AttachmentInfo::Video(BaseVideoInfo {
            height: Some(uint!(600)),
            width: Some(uint!(800)),
            duration: Some(Duration::from_millis(3600)),
            size: None,
            blurhash: None,
        }));

        let response = room.send_attachment("image", &mime::IMAGE_JPEG, &mut media, config).await;

        assert!(response.is_err())
    }

    #[async_test]
    async fn room_attachment_send_info_thumbnail() {
        let client = logged_in_client().await;

        let _m = mock("PUT", Matcher::Regex(r"^/_matrix/client/r0/rooms/.*/send/".to_owned()))
            .with_status(200)
            .match_header("authorization", "Bearer 1234")
            .match_body(Matcher::PartialJson(json!({
                "info": {
                    "mimetype": "image/jpeg",
                    "h": 600,
                    "w": 800,
                    "thumbnail_info": {
                        "h": 360,
                        "w": 480,
                        "mimetype":"image/jpeg",
                        "size": 3600,
                    },
                    "thumbnail_url": "mxc://example.com/AQwafuaFswefuhsfAFAgsw",
                }
            })))
            .with_body(test_json::EVENT_ID.to_string())
            .create();

        let upload_mock = mock("POST", Matcher::Regex(r"^/_matrix/media/r0/upload".to_owned()))
            .with_status(200)
            .match_header("content-type", "image/jpeg")
            .with_body(
                json!({
                  "content_uri": "mxc://example.com/AQwafuaFswefuhsfAFAgsw"
                })
                .to_string(),
            )
            .expect(2)
            .create();

        let _m = mock("GET", Matcher::Regex(r"^/_matrix/client/r0/sync\?.*$".to_owned()))
            .with_status(200)
            .match_header("authorization", "Bearer 1234")
            .with_body(test_json::SYNC.to_string())
            .create();

        let sync_settings = SyncSettings::new().timeout(Duration::from_millis(3000));

        let _response = client.sync_once(sync_settings).await.unwrap();

        let room = client.get_joined_room(room_id!("!SVkFJHzfwvuaIEawgC:localhost")).unwrap();

        let mut media = Cursor::new("Hello world");

        let mut thumbnail_reader = Cursor::new("Thumbnail");

        let config = AttachmentConfig::with_thumbnail(Thumbnail {
            reader: &mut thumbnail_reader,
            content_type: &mime::IMAGE_JPEG,
            info: Some(BaseThumbnailInfo {
                height: Some(uint!(360)),
                width: Some(uint!(480)),
                size: Some(uint!(3600)),
            }),
        })
        .info(AttachmentInfo::Image(BaseImageInfo {
            height: Some(uint!(600)),
            width: Some(uint!(800)),
            size: None,
            blurhash: None,
        }));

        let response =
            room.send_attachment("image", &mime::IMAGE_JPEG, &mut media, config).await.unwrap();

        upload_mock.assert();
        assert_eq!(event_id!("$h29iv0s8:example.com"), response.event_id)
    }

    #[async_test]
    async fn room_redact() {
        let client = logged_in_client().await;

        let _m =
            mock("PUT", Matcher::Regex(r"^/_matrix/client/r0/rooms/.*/redact/.*?/.*?".to_owned()))
                .with_status(200)
                .match_header("authorization", "Bearer 1234")
                .with_body(test_json::EVENT_ID.to_string())
                .create();

        let _m = mock("GET", Matcher::Regex(r"^/_matrix/client/r0/sync\?.*$".to_owned()))
            .with_status(200)
            .match_header("authorization", "Bearer 1234")
            .with_body(test_json::SYNC.to_string())
            .create();

        let sync_settings = SyncSettings::new().timeout(Duration::from_millis(3000));

        let _response = client.sync_once(sync_settings).await.unwrap();

        let room = client.get_joined_room(room_id!("!SVkFJHzfwvuaIEawgC:localhost")).unwrap();

        let event_id = event_id!("$xxxxxxxx:example.com");

        let txn_id = TransactionId::new();
        let reason = Some("Indecent material");
        let response = room.redact(event_id, reason, Some(txn_id)).await.unwrap();

        assert_eq!(event_id!("$h29iv0s8:example.com"), response.event_id)
    }

    #[async_test]
    async fn user_presence() {
        let client = logged_in_client().await;

        let _m = mock("GET", Matcher::Regex(r"^/_matrix/client/r0/sync\?.*$".to_owned()))
            .with_status(200)
            .match_header("authorization", "Bearer 1234")
            .with_body(test_json::SYNC.to_string())
            .create();

        let _m = mock("GET", Matcher::Regex(r"^/_matrix/client/r0/rooms/.*/members".to_owned()))
            .with_status(200)
            .match_header("authorization", "Bearer 1234")
            .with_body(test_json::MEMBERS.to_string())
            .create();

        let sync_settings = SyncSettings::new().timeout(Duration::from_millis(3000));

        let _response = client.sync_once(sync_settings).await.unwrap();

        let room = client.get_joined_room(room_id!("!SVkFJHzfwvuaIEawgC:localhost")).unwrap();
        let members: Vec<RoomMember> = room.active_members().await.unwrap();

        assert_eq!(1, members.len());
        // assert!(room.power_levels.is_some())
    }

    #[async_test]
    async fn calculate_room_names_from_summary() {
        let client = logged_in_client().await;

        let _m = mock("GET", Matcher::Regex(r"^/_matrix/client/r0/sync\?.*$".to_owned()))
            .with_status(200)
            .match_header("authorization", "Bearer 1234")
            .with_body(test_json::DEFAULT_SYNC_SUMMARY.to_string())
            .create();

        let sync_settings = SyncSettings::new().timeout(Duration::from_millis(3000));
        let _response = client.sync_once(sync_settings).await.unwrap();
        let room = client.get_joined_room(room_id!("!SVkFJHzfwvuaIEawgC:localhost")).unwrap();

        assert_eq!("example2", room.display_name().await.unwrap());
    }

    #[async_test]
    async fn invited_rooms() {
        let client = logged_in_client().await;

        let _m = mock("GET", Matcher::Regex(r"^/_matrix/client/r0/sync\?.*$".to_owned()))
            .with_status(200)
            .match_header("authorization", "Bearer 1234")
            .with_body(test_json::INVITE_SYNC.to_string())
            .create();

        let _response = client.sync_once(SyncSettings::default()).await.unwrap();

        assert!(client.joined_rooms().is_empty());
        assert!(client.left_rooms().is_empty());
        assert!(!client.invited_rooms().is_empty());

        assert!(client.get_invited_room(room_id!("!696r7674:example.com")).is_some());
    }

    #[async_test]
    async fn left_rooms() {
        let client = logged_in_client().await;

        let _m = mock("GET", Matcher::Regex(r"^/_matrix/client/r0/sync\?.*$".to_owned()))
            .with_status(200)
            .match_header("authorization", "Bearer 1234")
            .with_body(test_json::LEAVE_SYNC.to_string())
            .create();

        let _response = client.sync_once(SyncSettings::default()).await.unwrap();

        assert!(client.joined_rooms().is_empty());
        assert!(!client.left_rooms().is_empty());
        assert!(client.invited_rooms().is_empty());

        assert!(client.get_left_room(room_id!("!SVkFJHzfwvuaIEawgC:localhost")).is_some())
    }

    #[async_test]
    async fn sync() {
        let client = logged_in_client().await;

        let _m = mock("GET", Matcher::Regex(r"^/_matrix/client/r0/sync\?.*$".to_owned()))
            .with_status(200)
            .with_body(test_json::SYNC.to_string())
            .match_header("authorization", "Bearer 1234")
            .create();

        let sync_settings = SyncSettings::new().timeout(Duration::from_millis(3000));

        let response = client.sync_once(sync_settings).await.unwrap();

        assert_ne!(response.next_batch, "");

        assert!(client.sync_token().await.is_some());
    }

    #[async_test]
    async fn room_names() {
        let client = logged_in_client().await;

        let _m = mock("GET", Matcher::Regex(r"^/_matrix/client/r0/sync\?.*$".to_owned()))
            .with_status(200)
            .match_header("authorization", "Bearer 1234")
            .with_body(test_json::SYNC.to_string())
            .expect_at_least(1)
            .create();

        let sync_settings = SyncSettings::new().timeout(Duration::from_millis(3000));

        let _response = client.sync_once(sync_settings).await.unwrap();

        assert_eq!(client.rooms().len(), 1);
        let room = client.get_joined_room(room_id!("!SVkFJHzfwvuaIEawgC:localhost")).unwrap();

        assert_eq!("tutorial".to_owned(), room.display_name().await.unwrap());

        let _m = mock("GET", Matcher::Regex(r"^/_matrix/client/r0/sync\?.*$".to_owned()))
            .with_status(200)
            .match_header("authorization", "Bearer 1234")
            .with_body(test_json::INVITE_SYNC.to_string())
            .expect_at_least(1)
            .create();

        let _response = client.sync_once(SyncSettings::new()).await.unwrap();

        assert_eq!(client.rooms().len(), 1);
        let invited_room = client.get_invited_room(room_id!("!696r7674:example.com")).unwrap();

        assert_eq!("My Room Name".to_owned(), invited_room.display_name().await.unwrap());
    }

    #[async_test]
    async fn delete_devices() {
        let client = no_retry_test_client().await;

        let _m = mock("POST", "/_matrix/client/r0/delete_devices")
            .with_status(401)
            .with_body(
                json!({
                    "flows": [
                        {
                            "stages": [
                                "m.login.password"
                            ]
                        }
                    ],
                    "params": {},
                    "session": "vBslorikviAjxzYBASOBGfPp"
                })
                .to_string(),
            )
            .create();

        let _m = mock("POST", "/_matrix/client/r0/delete_devices")
            .with_status(401)
            // empty response
            // TODO rename that response type.
            .with_body(test_json::LOGOUT.to_string())
            .create();

        let devices = &[device_id!("DEVICEID").to_owned()];

        if let Err(e) = client.delete_devices(devices, None).await {
            if let Some(info) = e.uiaa_response() {
                let mut auth_parameters = BTreeMap::new();

                let identifier = json!({
                    "type": "m.id.user",
                    "user": "example",
                });
                auth_parameters.insert("identifier".to_owned(), identifier);
                auth_parameters.insert("password".to_owned(), "wordpass".into());

                let auth_data = uiaa::AuthData::Password(assign!(
                    uiaa::Password::new(
                        uiaa::UserIdentifier::UserIdOrLocalpart("example"),
                        "wordpass",
                    ),
                    { session: info.session.as_deref() }
                ));

                client.delete_devices(devices, Some(auth_data)).await.unwrap();
            }
        }
    }

    #[async_test]
    async fn retry_limit_http_requests() {
        let client = test_client_builder()
            .request_config(RequestConfig::new().retry_limit(3))
            .build()
            .await
            .unwrap();

        assert!(client.inner.http_client.request_config.retry_limit.unwrap() == 3);

        let m = mock("POST", "/_matrix/client/r0/login").with_status(501).expect(3).create();

        if client.login("example", "wordpass", None, None).await.is_err() {
            m.assert();
        } else {
            panic!("this request should return an `Err` variant")
        }
    }

    #[async_test]
    async fn retry_timeout_http_requests() {
        // Keep this timeout small so that the test doesn't take long
        let retry_timeout = Duration::from_secs(5);
        let client = test_client_builder()
            .request_config(RequestConfig::new().retry_timeout(retry_timeout))
            .build()
            .await
            .unwrap();

        assert!(client.inner.http_client.request_config.retry_timeout.unwrap() == retry_timeout);

        let m =
            mock("POST", "/_matrix/client/r0/login").with_status(501).expect_at_least(2).create();

        if client.login("example", "wordpass", None, None).await.is_err() {
            m.assert();
        } else {
            panic!("this request should return an `Err` variant")
        }
    }

    #[async_test]
    async fn short_retry_initial_http_requests() {
        let client = test_client_builder().build().await.unwrap();

        let m =
            mock("POST", "/_matrix/client/r0/login").with_status(501).expect_at_least(3).create();

        if client.login("example", "wordpass", None, None).await.is_err() {
            m.assert();
        } else {
            panic!("this request should return an `Err` variant")
        }
    }

    #[async_test]
    async fn no_retry_http_requests() {
        let client = logged_in_client().await;

        let m = mock("GET", "/_matrix/client/r0/devices").with_status(501).create();

        if client.devices().await.is_err() {
            m.assert();
        } else {
            panic!("this request should return an `Err` variant")
        }
    }

    #[async_test]
    async fn get_media_content() {
        let client = logged_in_client().await;

        let request = MediaRequest {
            source: MediaSource::Plain(mxc_uri!("mxc://localhost/textfile").to_owned()),
            format: MediaFormat::File,
        };

        let m = mock(
            "GET",
            Matcher::Regex(r"^/_matrix/media/r0/download/localhost/textfile\?.*$".to_owned()),
        )
        .with_status(200)
        .with_body("Some very interesting text.")
        .expect(2)
        .create();

        assert!(client.get_media_content(&request, true).await.is_ok());
        assert!(client.get_media_content(&request, true).await.is_ok());
        assert!(client.get_media_content(&request, false).await.is_ok());
        m.assert();
    }

    #[async_test]
    async fn get_media_file() {
        let client = logged_in_client().await;

        let event_content = ImageMessageEventContent::plain(
            "filename.jpg".into(),
            mxc_uri!("mxc://example.org/image").to_owned(),
            Some(Box::new(assign!(ImageInfo::new(), {
                height: Some(uint!(398)),
                width: Some(uint!(394)),
                mimetype: Some("image/jpeg".into()),
                size: Some(uint!(31037)),
            }))),
        );

        let m = mock(
            "GET",
            Matcher::Regex(r"^/_matrix/media/r0/download/example%2Eorg/image\?.*$".to_owned()),
        )
        .with_status(200)
        .with_body("binaryjpegdata")
        .create();

        assert!(client.get_file(event_content.clone(), true).await.is_ok());
        assert!(client.get_file(event_content.clone(), true).await.is_ok());
        m.assert();

        let m = mock(
            "GET",
            Matcher::Regex(r"^/_matrix/media/r0/thumbnail/example%2Eorg/image\?.*$".to_owned()),
        )
        .with_status(200)
        .with_body("smallerbinaryjpegdata")
        .create();

        assert!(client
            .get_thumbnail(
                event_content,
                MediaThumbnailSize { method: Method::Scale, width: uint!(100), height: uint!(100) },
                true
            )
            .await
            .is_ok());
        m.assert();
    }

    #[async_test]
    async fn whoami() {
        let client = logged_in_client().await;

        let _m = mock("GET", "/_matrix/client/r0/account/whoami")
            .with_status(200)
            .with_body(test_json::WHOAMI.to_string())
            .match_header("authorization", "Bearer 1234")
            .create();

        let user_id = user_id!("@joe:example.org");

        assert_eq!(client.whoami().await.unwrap().user_id, user_id);
    }

    #[async_test]
    async fn test_state_event_getting() {
        let room_id = room_id!("!SVkFJHzfwvuaIEawgC:localhost");

        let session = Session {
            access_token: "1234".to_owned(),
            user_id: user_id!("@example:localhost").to_owned(),
            device_id: device_id!("DEVICEID").to_owned(),
        };

        let sync = json!({
            "next_batch": "1234",
            "rooms": {
                "join": {
                    "!SVkFJHzfwvuaIEawgC:localhost": {
                        "state": {
                          "events": [
                            {
                              "type": "m.custom.note",
                              "sender": "@example:localhost",
                              "content": {
                                "body": "Note 1",
                              },
                              "state_key": "note.1",
                              "origin_server_ts": 1611853078727u64,
                              "unsigned": {
                                "replaces_state": "$2s9GcbVxbbFS3EZY9vN1zhavaDJnF32cAIGAxi99NuQ",
                                "age": 15458166523u64
                              },
                              "event_id": "$NVCTvrlxodf3ZGjJ6foxepEq8ysSkTq8wG0wKeQBVZg"
                            },
                            {
                              "type": "m.custom.note",
                              "sender": "@example2:localhost",
                              "content": {
                                "body": "Note 2",
                              },
                              "state_key": "note.2",
                              "origin_server_ts": 1611853078727u64,
                              "unsigned": {
                                "replaces_state": "$2s9GcbVxbbFS3EZY9vN1zhavaDJnF32cAIGAxi99NuQ",
                                "age": 15458166523u64
                              },
                              "event_id": "$NVCTvrlxodf3ZGjJ6foxepEq8ysSkTq8wG0wKeQBVZg"
                            },
                            {
                              "type": "m.room.encryption",
                              "sender": "@example:localhost",
                              "content": {
                                "algorithm": "m.megolm.v1.aes-sha2"
                              },
                              "state_key": "",
                              "origin_server_ts": 1586437448151u64,
                              "unsigned": {
                                "age": 40873797099u64
                              },
                              "event_id": "$vyG3wu1QdJSh5gc-09SwjXBXlXo8gS7s4QV_Yxha0Xw"
                            },
                          ]
                        }
                    }
                }
            }
        });

        let _m = mock("GET", Matcher::Regex(r"^/_matrix/client/r0/sync\?.*$".to_owned()))
            .with_status(200)
            .with_body(sync.to_string())
            .create();

        let client = test_client_builder()
            .request_config(RequestConfig::new().retry_limit(3))
            .build()
            .await
            .unwrap();
        client.restore_login(session.clone()).await.unwrap();

        let room = client.get_joined_room(room_id);
        assert!(room.is_none());

        client.sync_once(SyncSettings::default()).await.unwrap();

        let room = client.get_joined_room(room_id).unwrap();

        let state_events = room.get_state_events(StateEventType::RoomEncryption).await.unwrap();
        assert_eq!(state_events.len(), 1);

        let state_events = room.get_state_events("m.custom.note".into()).await.unwrap();
        assert_eq!(state_events.len(), 2);

        let encryption_event = room
            .get_state_event(StateEventType::RoomEncryption, "")
            .await
            .unwrap()
            .unwrap()
            .deserialize()
            .unwrap();

        matches::assert_matches!(encryption_event, AnySyncStateEvent::RoomEncryption(_));
    }

    // FIXME: removing timelines during reading the stream currently leaves to an
    // inconsistent undefined state. This tests shows that, but because
    // different implementations deal with problem in different,
    // inconsistent manners, isn't activated.
    //#[async_test]
    #[allow(dead_code)]
    async fn room_timeline_with_remove() {
        let client = logged_in_client().await;
        let sync_settings = SyncSettings::new().timeout(Duration::from_millis(3000));

        let sync = mock("GET", Matcher::Regex(r"^/_matrix/client/r0/sync\?.*$".to_owned()))
            .with_status(200)
            .with_body(test_json::SYNC.to_string())
            .match_header("authorization", "Bearer 1234")
            .create();

        let _ = client.sync_once(sync_settings).await.unwrap();
        sync.assert();
        drop(sync);
        let room = client.get_joined_room(room_id!("!SVkFJHzfwvuaIEawgC:localhost")).unwrap();
        let (forward_stream, backward_stream) = room.timeline().await.unwrap();

        // these two syncs lead to the store removing its existing timeline
        // and replace them with new ones
        let sync_2 = mock(
            "GET",
            Matcher::Regex(
                r"^/_matrix/client/r0/sync\?.*since=s526_47314_0_7_1_1_1_11444_1.*".to_owned(),
            ),
        )
        .with_status(200)
        .with_body(test_json::MORE_SYNC.to_string())
        .match_header("authorization", "Bearer 1234")
        .create();

        let sync_3 = mock(
            "GET",
            Matcher::Regex(
                r"^/_matrix/client/r0/sync\?.*since=s526_47314_0_7_1_1_1_11444_2.*".to_owned(),
            ),
        )
        .with_status(200)
        .with_body(test_json::MORE_SYNC_2.to_string())
        .match_header("authorization", "Bearer 1234")
        .create();

        let mocked_messages = mock(
            "GET",
            Matcher::Regex(
                r"^/_matrix/client/r0/rooms/.*/messages.*from=t392-516_47314_0_7_1_1_1_11444_1.*"
                    .to_owned(),
            ),
        )
        .with_status(200)
        .with_body(test_json::SYNC_ROOM_MESSAGES_BATCH_1.to_string())
        .match_header("authorization", "Bearer 1234")
        .create();

        let mocked_messages_2 = mock(
            "GET",
            Matcher::Regex(
                r"^/_matrix/client/r0/rooms/.*/messages.*from=t47409-4357353_219380_26003_2269.*"
                    .to_owned(),
            ),
        )
        .with_status(200)
        .with_body(test_json::SYNC_ROOM_MESSAGES_BATCH_2.to_string())
        .match_header("authorization", "Bearer 1234")
        .create();

        assert_eq!(client.sync_token().await, Some("s526_47314_0_7_1_1_1_11444_1".to_owned()));
        let sync_settings = SyncSettings::new()
            .timeout(Duration::from_millis(3000))
            .token("s526_47314_0_7_1_1_1_11444_1");
        let _ = client.sync_once(sync_settings).await.unwrap();
        sync_2.assert();
        let sync_settings = SyncSettings::new()
            .timeout(Duration::from_millis(3000))
            .token("s526_47314_0_7_1_1_1_11444_2");
        let _ = client.sync_once(sync_settings).await.unwrap();
        sync_3.assert();

        let expected_forward_events = vec![
            "$152037280074GZeOm:localhost",
            "$editevid:localhost",
            "$151957878228ssqrJ:localhost",
            "$15275046980maRLj:localhost",
            "$15275047031IXQRi:localhost",
            "$098237280074GZeOm:localhost",
            "$152037280074GZeOm2:localhost",
            "$editevid2:localhost",
            "$151957878228ssqrJ2:localhost",
            "$15275046980maRLj2:localhost",
            "$15275047031IXQRi2:localhost",
            "$098237280074GZeOm2:localhost",
        ];

        use futures_util::StreamExt;
        let forward_events = forward_stream
            .take(expected_forward_events.len())
            .collect::<Vec<SyncRoomEvent>>()
            .await;

        for (r, e) in forward_events.into_iter().zip(expected_forward_events.iter()) {
            assert_eq!(&r.event_id().unwrap().as_str(), e);
        }

        let expected_backwards_events = vec![
            "$152037280074GZeOm:localhost",
            "$1444812213350496Caaaf:example.com",
            "$1444812213350496Cbbbf:example.com",
            "$1444812213350496Ccccf:example.com",
            "$1444812213350496Caaak:example.com",
            "$1444812213350496Cbbbk:example.com",
            "$1444812213350496Cccck:example.com",
        ];

        let backward_events = backward_stream
            .take(expected_backwards_events.len())
            .collect::<Vec<crate::Result<SyncRoomEvent>>>()
            .await;

        for (r, e) in backward_events.into_iter().zip(expected_backwards_events.iter()) {
            assert_eq!(&r.unwrap().event_id().unwrap().as_str(), e);
        }

        mocked_messages.assert();
        mocked_messages_2.assert();
    }
    #[async_test]
    async fn room_timeline() {
        let client = logged_in_client().await;
        let sync_settings = SyncSettings::new().timeout(Duration::from_millis(3000));

        let sync = mock("GET", Matcher::Regex(r"^/_matrix/client/r0/sync\?.*$".to_owned()))
            .with_status(200)
            .with_body(test_json::MORE_SYNC.to_string())
            .match_header("authorization", "Bearer 1234")
            .create();

        let _ = client.sync_once(sync_settings).await.unwrap();
        sync.assert();
        drop(sync);
        let room = client.get_joined_room(room_id!("!SVkFJHzfwvuaIEawgC:localhost")).unwrap();
        let (forward_stream, backward_stream) = room.timeline().await.unwrap();

        let sync_2 = mock(
            "GET",
            Matcher::Regex(
                r"^/_matrix/client/r0/sync\?.*since=s526_47314_0_7_1_1_1_11444_2.*".to_owned(),
            ),
        )
        .with_status(200)
        .with_body(test_json::MORE_SYNC_2.to_string())
        .match_header("authorization", "Bearer 1234")
        .create();

        let mocked_messages = mock(
            "GET",
            Matcher::Regex(
                r"^/_matrix/client/r0/rooms/.*/messages.*from=t392-516_47314_0_7_1_1_1_11444_1.*"
                    .to_owned(),
            ),
        )
        .with_status(200)
        .with_body(test_json::SYNC_ROOM_MESSAGES_BATCH_1.to_string())
        .match_header("authorization", "Bearer 1234")
        .create();

        let mocked_messages_2 = mock(
            "GET",
            Matcher::Regex(
                r"^/_matrix/client/r0/rooms/.*/messages.*from=t47409-4357353_219380_26003_2269.*"
                    .to_owned(),
            ),
        )
        .with_status(200)
        .with_body(test_json::SYNC_ROOM_MESSAGES_BATCH_2.to_string())
        .match_header("authorization", "Bearer 1234")
        .create();

        assert_eq!(client.sync_token().await, Some("s526_47314_0_7_1_1_1_11444_2".to_owned()));
        let sync_settings = SyncSettings::new()
            .timeout(Duration::from_millis(3000))
            .token("s526_47314_0_7_1_1_1_11444_2");
        let _ = client.sync_once(sync_settings).await.unwrap();
        sync_2.assert();

        let expected_forward_events = vec![
            "$152037280074GZeOm2:localhost",
            "$editevid2:localhost",
            "$151957878228ssqrJ2:localhost",
            "$15275046980maRLj2:localhost",
            "$15275047031IXQRi2:localhost",
            "$098237280074GZeOm2:localhost",
        ];

        use futures_util::StreamExt;
        let forward_events = forward_stream
            .take(expected_forward_events.len())
            .collect::<Vec<SyncRoomEvent>>()
            .await;

        for (r, e) in forward_events.into_iter().zip(expected_forward_events.iter()) {
            assert_eq!(&r.event_id().unwrap().as_str(), e);
        }

        let expected_backwards_events = vec![
            "$098237280074GZeOm:localhost",
            "$15275047031IXQRi:localhost",
            "$15275046980maRLj:localhost",
            "$151957878228ssqrJ:localhost",
            "$editevid:localhost",
            "$152037280074GZeOm:localhost",
            // ^^^ These come from the first sync before we asked for the timeline and thus
            //     where cached
            //
            // While the following are fetched over the network transparently to us after,
            // when scrolling back in time:
            "$1444812213350496Caaaf:example.com",
            "$1444812213350496Cbbbf:example.com",
            "$1444812213350496Ccccf:example.com",
            "$1444812213350496Caaak:example.com",
            "$1444812213350496Cbbbk:example.com",
            "$1444812213350496Cccck:example.com",
        ];

        let backward_events = backward_stream
            .take(expected_backwards_events.len())
            .collect::<Vec<crate::Result<SyncRoomEvent>>>()
            .await;

        for (r, e) in backward_events.into_iter().zip(expected_backwards_events.iter()) {
            assert_eq!(&r.unwrap().event_id().unwrap().as_str(), e);
        }

        mocked_messages.assert();
        mocked_messages_2.assert();
    }
}<|MERGE_RESOLUTION|>--- conflicted
+++ resolved
@@ -129,11 +129,7 @@
     /// User session data.
     pub(crate) base_client: BaseClient,
     /// The Matrix versions the server supports (well-known ones only)
-<<<<<<< HEAD
-    pub(crate) server_versions: Arc<[MatrixVersion]>,
-=======
-    server_versions: Mutex<Arc<[MatrixVersion]>>,
->>>>>>> 0c7e0167
+    pub(crate) server_versions: Mutex<Arc<[MatrixVersion]>>,
     /// Locks making sure we only have one group session sharing request in
     /// flight per room.
     #[cfg(feature = "encryption")]
